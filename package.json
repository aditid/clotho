--- conflicted
+++ resolved
@@ -8,11 +8,8 @@
     "first-time-setup": "node first-time-setup.js",
     "test": "lab -c -L",
     "lint": "lab -dL",
-<<<<<<< HEAD
-    "postinstall": "./scripts/generateDocs.sh"
-=======
+    "postinstall": "./scripts/generateDocs.sh",
     "prestart":"./scripts/minify.sh"
->>>>>>> a36d49ec
   },
   "author": "SAIL BU <hicsail@bu.edu> (http://sail.bu.edu/)",
   "repository": {
