'use strict';

const Boom = require('boom');
const Joi = require('joi');

const internals = {};

internals.applyRoutes = function (server, next) {

  const Device = server.plugins['hapi-mongo-models'].Device;

  server.route({
    method: 'GET',
    path: '/device',
    config: {
      auth: {
        strategy: 'simple'
      },
      validate: {
        query: {
          sort: Joi.string().default('_id'),
          limit: Joi.number().default(20),
          page: Joi.number().default(1)
        }
      }
    },
    handler: function (request, reply) {

      const query = {};
      const fields = request.query.fields;
      const sort = request.query.sort;
      const limit = request.query.limit;
      const page = request.query.page;

      Device.pagedFind(query, fields, sort, limit, page, (err, results) => {

        if (err) {
          return reply(err);
        }

        reply(results);
      });
    }
  });

  server.route({
    method: 'GET',
    path: '/device/{id}',
    config: {
      auth: {
        strategy: 'simple',
      }
    },
    handler: function (request, reply) {

      Device.findById(request.params.id, (err, device) => {

        if (err) {
          return reply(err);
        }

        if (!device) {
          return reply(Boom.notFound('Document not found.'));
        }

        reply(device);
      });
    }
  });

  //Original Java
  //public static ObjectId createDevice(Persistor persistor, String name,
  // List<String> partIDs, String author, boolean createSeqFromParts) {


  server.route({
    method: 'POST',
    path: '/device',
    config: {
      auth: {
        strategy: 'simple'
      },
      validate: {
        payload: {
          name: Joi.string().required(),
          partIDs: Joi.array().items(Joi.string().required()),
          userId: Joi.string().required(),
          createSeqFromParts: Joi.boolean().required(),
          displayID: Joi.string().optional(),
          sequence: Joi.string().optional(),
          role: Joi.string().optional(),
          parameters: Joi.array().optional() //List<Parameters> parameters, insert parameter schema here
        }
      }
    },

    handler: function (request, reply) {

      if (sequence==null) {

      }

      // Person auth = new Person(author);
      // userId =
      // Part devPart = new Part(name, auth);
      // devPart.createAssembly();
      // devPart.setDisplayID(displayID);
      //
      // BioDesign device = new BioDesign(name, auth);
      // device.addPart(devPart);
      // device.setDisplayID(displayID);

      Device.create(
        request.payload.name,
        request.payload.partIDs,
        request.payload.userId,
        request.payload.createSeqFromParts,
        null,
        null,
        null,
        null,
        (err, device) => {

<<<<<<< HEAD
        if (err) {
          return reply(err);
        }
        return reply(device);
    });


=======
          if (err) {
            return reply(err);
          }
          return reply(device);
        });
>>>>>>> e48c582c
    }
  });

  server.route({
    method: 'DELETE',
    path: '/device/{id}',
    config: {
      auth: {
        strategy: 'simple',
      }
    },
    handler: function (request, reply) {

      Device.findByIdAndDelete(request.params.id, (err, device) => {

        if (err) {
          return reply(err);
        }

        if (!device) {
          return reply(Boom.notFound('Document not found.'));
        }

        reply({message: 'Success.'});
      });
    }
  });

  next();
};


exports.register = function (server, options, next) {

  server.dependency(['auth', 'hapi-mongo-models'], internals.applyRoutes);

  next();
};


exports.register.attributes = {
  name: 'device'
};<|MERGE_RESOLUTION|>--- conflicted
+++ resolved
@@ -121,21 +121,12 @@
         null,
         (err, device) => {
 
-<<<<<<< HEAD
         if (err) {
           return reply(err);
         }
         return reply(device);
-    });
-
-
-=======
-          if (err) {
-            return reply(err);
-          }
-          return reply(device);
-        });
->>>>>>> e48c582c
+      });
+      
     }
   });
 
