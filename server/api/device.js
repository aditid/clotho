'use strict';

const Boom = require('boom');
const Joi = require('joi');
const Async = require('async');
const ObjectID = require('mongo-models').ObjectID;

const internals = {};

internals.applyRoutes = function (server, next) {

  const Device = server.plugins['hapi-mongo-models'].Device;
  const BioDesign = server.plugins['hapi-mongo-models'].BioDesign;
  const Part = server.plugins['hapi-mongo-models'].Part;
  const Assembly = server.plugins['hapi-mongo-models'].Assembly;
  const Sequence = server.plugins['hapi-mongo-models'].Sequence;
  const Feature = server.plugins['hapi-mongo-models'].Feature;
  const Module = server.plugins['hapi-mongo-models'].Module;
  const Parameter = server.plugins['hapi-mongo-models'].Parameter;
  const Annotation = server.plugins['hapi-mongo-models'].Annotation;
  const Role = server.plugins['hapi-mongo-models'].Role;
  const Version = server.plugins['hapi-mongo-models'].Version;










  /**
   * @api {put} /api/device/update/:id Update Device by Id
   * @apiName  Update Device by Id
   * @apiDescription Include arguments in payload to update device.
   * @apiGroup Convenience Methods
   * @apiVersion 4.0.0
   * @apiPermission user
   *
   * @apiParam {String} name  name of device.
   * @apiParam {String} [displayId]  displayId of device.
   * @apiParam {String} [role]  role of the feature
   * @apiParam (Object) [parameters] can include "name", "units", "value", "variable"
   * @apiParam {String=ATUCGRYKMSWBDHVN} [sequence]  nucleotide sequence using nucleic acid abbreviation. Case-insensitive.
   * @apiParam {Boolean} [userSpace=false] If userspace is true, it will only filter by your bioDesigns
   *
   * @apiParamExample {json} Request-Example:
   *
   * ['name', 'partIds', 'createSeqFromParts', 'displayId', 'role', 'sequence', 'parameters'];
   *
   *
   * {
	"name": "BBa_E0040",
	"displayId": "green fluorescent protein derived from jellyfish",
	"partIds": ["596fa7165fe2743c2a5c4f76","596fa73a5fe2743c2a5c4f7d","597a0b98155a0466a37731ee"],
	"createSeqFromParts": "true",
	"role": "PROMOTER",
	"parameters": [{
		"name": "color",
		"variable": "green",
		"value": 1,
		"units": "nM"
	  }],
	"sequence": "ATGCGTAAA"
  }
   *
   * @apiSuccessExample {json} Success-Response:
   * 5984ea39dcf2bd8b22714905
   *
   * @apiErrorExample {json} Error-Response 1 - Invalid part id:
   {
    "statusCode": 404,
    "error": "Not Found",
    "message": "Document not found."
    }
   *
   *@apiErrorExample {json} Error-Response 2 - Invalid role:
   * {
   *  "statusCode": 400,
   *  "error": "Bad Request",
   *  "message": "Role invalid."
   *  }
   *
   *@apiErrorExample {json} Error-Response 3 - Invalid device id:
   {
    "statusCode": 404,
    "error": "Not Found",
    "message": "Device does not exist."
   }
   *
   *
   */


  server.route({
    method: 'PUT',
    path: '/device/update/{id}',
    config: {
      auth: {
        strategy: 'simple'
      },
      pre: [{
        assign: 'checkrole',
        method: function (request, reply) {

          var role = request.payload.role;
          if (role !== undefined && role !== null) {

            Role.checkValidRole(role, (err, results) => {

              if (err || !results) {
                return reply(Boom.badRequest('Role invalid.'));
              } else {
                reply(true);
              }
            });
          } else {
            reply(true);
          }
        }
      },
      {
        assign: 'checkBioDesign',
        method: function (request, reply) {

          // Check that biodesign exists - should not perform update if biodesign does not exist.
          var bioDesignId = request.params.id;

          BioDesign.find({_id: ObjectID(bioDesignId), type: 'DEVICE'}, (err, results) => {

              if (err) {
                return reply(err);
              } else if (results === null || results.length === 0) {
                return reply(Boom.notFound('Device does not exist.'));
              } else {
                reply(true);
              }
            });
        }
      },
      {
        assign: 'checkVersion',
        method: function (request, reply) {

          var bioDesignId = request.params.id;

          Version.findNewest(bioDesignId, 'bioDesign', (err, results) => {
            if (err) {
              return err;
            } else {
              // This automatically find newest version if it exists, if not returns original
              reply (results);
            }
          });
        }
      }],
      validate: {
        payload: {
          name: Joi.string().optional(),
          displayId: Joi.string().optional(),
          role: Joi.string().uppercase().optional(),
          sequence: Joi.string().regex(/^[ATUCGRYKMSWBDHVNatucgrykmswbdhvn]+$/, 'DNA sequence').insensitive().optional(),
          partIds: Joi.array().items(Joi.string().required()).optional(),
          createSeqFromParts: Joi.boolean().required(),
          parts: Joi.array().items(Joi.object().keys({
            name: Joi.string(),
            description: Joi.string(),
            displayId: Joi.string(),
            _id: Joi.string()
          })).optional(), // List of Part objects. (not subparts)
          parameters: Joi.array().items(Joi.object().keys({
            name: Joi.string().optional(),
            units: Joi.string(), // These should be updated.
            value: Joi.number(),
            variable: Joi.string()
          })).optional(),
          userSpace: Joi.boolean().default(false)
        }
      }
    },
    handler: function (request, reply) {

      Async.auto({

        //get most updated ID
        getOldDevice: function (done) {
          var versionResults = request.pre.checkVersion;
          var lastUpdatedId = versionResults[0]  //returns current id, if no newer version

          BioDesign.getBioDesignIds(lastUpdatedId, null, 'DEVICE', done);
        },
        createNewPart: ['getOldDevice', function (results, done) {

          // Build up appropriate payload for part creation.
          const args = ['name', 'partIds', 'createSeqFromParts', 'displayId', 'role', 'sequence', 'parameters'];
          var newPayload = {};
          var oldDevice = results.getOldDevice[0];

          for (var i = 0; i < args.length; ++i) {

            // If argument in payload was null, retrieve value from old Part.


            if (request.payload[args[i]] === undefined || request.payload[args[i]] === null) {
              // add if statements for parameters that may not exist (see role)
              if (args[i] === 'sequence') {
                if (oldPart['subparts'][0]['sequences'] !== undefined && oldPart['subparts'][0]['sequences'] !== null) {
                  newPayload.sequence = oldDevice['subparts'][0]['sequences'][0]['sequence'];
                }
             }
              else if (args[i] === 'role') {
                if (oldDevice['modules'] !== undefined && oldDevice['modules'] !== null && oldDevice['modules'].length !== 0) {
                  newPayload.role = oldDevice['modules'][0]['role'];
                }
              } else if (args[i] === 'parameters') {
                // Loop through old parameters value
                if (oldDevice['parameters'].length !== 0 && oldDevice['parameters'] !== null && oldDevice['parameters'] !== undefined) {

                  var oldParameters = oldDevice['parameters'];
                  var newParameters = null;
                  if (oldParameters != null && oldParameters.length !== 0) {
                    newParameters = [];
                  }
                  var parameterKeys = ['name', 'units', 'value', 'variable'];
                  for (var oldParameter of oldParameters) {
                    var p = {};

                    for (var paraKey of parameterKeys)
                    {
                      if (oldParameter[paraKey] !== undefined && oldParameter[paraKey] !== null) {
                        p[paraKey] = oldParameter[paraKey];
                      }
                    }
                    newParameters.push(p);
                  }
                  newPayload.parameters = newParameters;
                }
              } else if (args[i] === 'partIds') {
                newPayload[args[i]] = oldDevice['subBioDesignIds'];
              } else if (args[i] === 'name' || args[i] === 'displayId') {
                if (oldDevice[args[i]] !== null && oldDevice[args[i]] !== undefined) {
                  newPayload[args[i]] = oldDevice[args[i]];
                }
              }
            } else {

              // Otherwise include payload value.
              newPayload[args[i]] = request.payload[args[i]];
            }
          }

          // Create a new Device object.
          var newRequest = {
            url: '/api/device',
            method: 'POST',
            payload: newPayload,
            credentials: request.auth.credentials
          };

          server.inject(newRequest, (response) => {

            if (response.statusCode !== 200) {
              return reply(response.result);
            }

            done(null, response.result); //returns new bioDesignId

          });

        }],
        versionUpdate: ['createNewPart', function (results, done) {

          var versionResults = request.pre.checkVersion;
          var lastUpdatedId = versionResults[0];
          var versionNumber = versionResults[1];

          const userId = request.auth.credentials.user._id.toString();
          const oldId = lastUpdatedId;
          const partId = results.createNewPart;  // id of new Part.

          //change this to just updating the version --> because biodesign is creating the version
          if (lastUpdatedId !== null)
          {
            Version.updateMany({
              objectId: ObjectID(partId), //update new version number
              $isolated: 1
            }, {$set: {versionNumber: versionNumber + 1}}, (err, results) => {

              if (err) {
                return reply(err);
              }


              Version.updateMany({
                objectId: ObjectID(oldId), //update old replacement id
                $isolated: 1
              }, {$set: {replacementVersionId: partId}}, (err, results) => {


                if (err) {
                  return reply(err);
                }


                done(null, results);
              });
            });
          } else {
            done(null, results);
          }
        }],
        // markForDelete: ['versionUpdate', function (results, done) {
        //
        //   BioDesign.findByIdAndUpdate(request.params.id, {toDelete: true}, done);
        //
        // }]
      }, (err, result) => {

        if (err) {
          return err;
        }
        return reply(result['createNewPart']) //returns new bioDesginId
      });
    }
  });



  /**
   * @api {put} /api/put
   * @apiName Search for Part
   * @apiDescription Get BioDesignId of Part based on arguments.
   * @apiGroup Convenience Methods
   * @apiVersion 4.0.0
   * @apiPermission user
   *
   * @apiParam {String} [name]  name of part.
   * @apiParam {String} [displayId]  displayId of part.
   * @apiParam {String} [role]  role of the feature
   * @apiParam {String=ATUCGRYKMSWBDHVN} [sequence]  nucleotide sequence using nucleic acid abbreviation. Case-insensitive.
   * @apiParam (Object) [parameters] can include "name", "units", "value", "variable"
   * @apiParam {Boolean} [userSpace=false] If userspace is true, it will only filter by your bioDesigns
   * @apiParam {Boolean} [searchDeleted=false] whether to search for only deleted parts (true) or only non-deleted parts (false).
   *
   * @apiParamExample {json} Request-Example:
   *  {
   "name": "BBa_0123",
   "displayId": "TetR repressible enhancer",
   "role": "PROMOTER",
   "sequence": "tccctatcagtgatagagattgacatccctatcagtgc",
   "parameters": [
    {
    "name": "enhancer unbinding rate",
    "value": 0.03,
    "variable": "K7",
    "units": "min-1"
    },
    {
    "name": "mRNA degradation rate",
    "value": 0.02,
    "variable": "dmrna",
    "units": "min-1"
     }
   ]
  }
   *
   * @apiSuccessExample {json} Success-Response:
   *
   [
   "5989f9e0083e509dff943dde"
   ]
   *
   * @apiErrorExample {json} Error-Response 1:
   * {
   * "statusCode": 404,
    "error": "Not Found",
    "message": "Document not found."
   * }
   */


  server.route({
    method: 'PUT',
    path: '/device',
    config: {
      auth: {
        strategy: 'simple'
      },
      pre: [{
        assign: 'checkrole',
        method: function (request, reply) {

          var role = request.payload.role;
          if (role !== undefined && role !== null) {

            Role.checkValidRole(role, (err, results) => {

              if (err || !results) {
                return reply(Boom.badRequest('Role invalid.'));
              } else {
                reply(true);
              }
            });
          } else {
            reply(true);
          }
        }
      }],
      validate: {
        payload: {
          sort: Joi.string().default('_id'),
          limit: Joi.number().default(20),
          page: Joi.number().default(1),
          name: Joi.string().optional(),
          userId: Joi.string().optional(),
          displayId: Joi.string().optional(),
          role: Joi.string().optional(),
          partIds: Joi.array().items(Joi.string().required()).optional(),
          sequence: Joi.string().regex(/^[ATUCGRYKMSWBDHVNatucgrykmswbdhvn]+$/, 'DNA sequence').insensitive().optional(),
          parameters: Joi.array().items(
            Joi.object().keys({
              name: Joi.string().optional(),
              units: Joi.string(),
              value: Joi.number(),
              variable: Joi.string()
            })
          ).optional(),
          userSpace: Joi.boolean().default(false),
          searchDeleted: Joi.boolean().default(false)

        }
      }
    },

    handler: function (request, reply) {

      const searchDeleted = request.payload.searchDeleted;

      Async.auto({
        findPartIdsBySequences: function (done) {

          if (request.payload.sequence !== undefined && request.payload.sequence !== null) {
            Sequence.getSequenceBySequenceString(request.payload.sequence, done);
          } else {
            return done(null, null);
          }
        },
        findParts: ['findPartIdsBySequences', function (results, done) {

          var partIdsFromSequence = [];
          var partIds = [];
          var partIdsTotal = [];

          if (results.findPartIdsBySequences !== null && results.findPartIdsBySequences !== undefined) {
            partIdsFromSequence = results.findPartIdsBySequences;
          }

          if (request.payload.partIds !== undefined && request.payload.partIds !== null) {
            partIds = request.payload.partIds;
          }

          if (partIdsFromSequence.length !== 0 && partIds.length !== 0) {
            partIdsTotal = partIds.filter(function (item) {
              return partIdsFromSequence.indexOf(item) != -1;
            });
          } else {
            partIdsTotal = partIdsFromSequence.concat(partIds.filter(function (item) {
              return partIdsFromSequence.indexOf(item) < 0;
            }));
          }

          if (partIdsTotal.length > 0) {
            Part.getByParts(partIdsTotal, done);
          } else {
            return done(null, null);
          }

        }],
        findParameters: function (done) {

          // using part documents from last step, get biodesigns
          if (request.payload.parameters !== undefined && request.payload.parameters !== null) {
            if (searchDeleted) {
              Parameter.getByParameter(request.payload.parameters, {toDelete: true}, done);
            } else {
              Parameter.getByParameter(request.payload.parameters, {toDelete: null}, done);
            }
          }
          else {
            return done(null, null); //null array returned for unsuccesful search, return null if no parameter seached for
          }
        },
        findModules: function (done) {

          // using part documents from last step, get biodesigns
          if (request.payload.role !== undefined && request.payload.role !== null) {
            if (searchDeleted) {
              Module.getByModule(request.payload.role, {toDelete: true}, done);
            } else {
              Module.getByModule(request.payload.role, {toDelete: null}, done);
            }

          }
          else {
            return done(null, null);
          }
        },
        findBioDesigns: ['findParts', 'findParameters', 'findModules', function (results, done) {

          var intersectBDs = [];
          var setBDs = [];
          //set of duplicate bioDesigns found so far
          if (results.findParts !== null){
            setBDs.push(results.findParts);
          }
          if (results.findParameters !== null){
            setBDs.push(results.findParameters);
          }
          if (results.findModules !== null){
            setBDs.push(results.findModules);
          }

          for (var i = 0; i < setBDs.length; ++i) {
            if (i !== setBDs.length - 1) {                      //if there exists i+1,
              setBDs[i+1] = setBDs[i].filter(function (item) {  // i+1 equals to the intersect of i and i+1
                return setBDs[i+1].indexOf(item) != -1;;
              });
            } else {
              intersectBDs = setBDs[i]   //last in setBDs is the intersect of all inputs
            }
          }

          //query for all information found within bioDesignId Object, using above bioDesigns if availaible
          var query = {};
          if (request.payload.name !== undefined) {
            query['name'] = request.payload.name;
          }

          if (request.payload.displayId !== undefined) {
            query['displayId'] = request.payload.displayId;
          }

          if (request.payload.userSpace) {
            query['userId'] = request.auth.credentials.user._id.toString();
          }

<<<<<<< HEAD
          if (searchDeleted) {
            query['toDelete'] = true;
          } else {
            query['toDelete'] = null;
          }

          //TODO: add query for subBioDesignIds/partIds
          //For multiple partIds or single partId - consider array of strings vs string

=======
          //For multiple partIds or single partId
          if (request.payload.partIds !== undefined) {
            query['subBioDesignIds'] = request.payload.partIds;
          }
>>>>>>> b3c6a192

          // Should return everything if all arguments are empty.
          if (request.payload.name === undefined && request.payload.displayId === undefined
            && request.payload.sequence === undefined && request.payload.parameters === undefined
            && request.payload.role === undefined && request.payload.partIds === undefined) {
            return BioDesign.find(); //change this to a list of bioDesignIds
          }

          else if (Object.keys(query).length === 0) { //if there's no query for the bioDesign object
            done (null, intersectBDs)
          }
          else if (request.payload.sequence === undefined && request.payload.parameters === undefined
            && request.payload.role === undefined) {

            return BioDesign.getBioDesignIdsByQuery([], query, done);
          }

          else {
            // Get full biodesigns.
            return BioDesign.getBioDesignIdsByQuery(intersectBDs, query, done);
          }
        }]
      }, (err, results) => {

        if (err) {
          return reply(err);
        }

        if (results.findBioDesigns.length === 0) {
          return reply([]);
        }

        return reply(results.findBioDesigns);
      });

    }
  })
  ;







  server.route({
    method: 'PUT',
    path: '/device/{filter}',
    config: {
      auth: {
        strategy: 'simple'
      },
      pre: [{
        assign: 'checkfilter',
        method: function (request, reply) {

          // Check if filter is valid.
          // TODO - update with any new biodesign attributes
          var schema = {
            filter: Joi.string().valid('parameters', 'modules', 'subparts', 'sequences', 'annotations', 'features',
              'assemblies', 'subdesigns', 'subannotations').required()
          };
          var filter = {filter: request.params.filter};

          Joi.validate(filter, schema, (err, result) => {

            if (err === null) {
              reply(true);
            } else {
              return reply(Boom.badRequest(err));
            }
          });

        }
      }],
      validate: {
        payload: {
          sort: Joi.string().default('_id'),
          limit: Joi.number().default(20),
          page: Joi.number().default(1),
          name: Joi.string().optional(),
          displayId: Joi.string().optional(),
          role: Joi.string().optional(),
          sequence: Joi.string().regex(/^[ATUCGRYKMSWBDHVNatucgrykmswbdhvn]+$/, 'DNA sequence').insensitive().optional(),
          parameters: Joi.array().items(
            Joi.object().keys({
              name: Joi.string().optional(),
              units: Joi.string(), // These should be updated.
              value: Joi.number(),
              variable: Joi.string()
            })
          ).optional(),
          userSpace: Joi.boolean().default(false)
        }
      }
    },
    handler: function (request, reply) {
      Async.auto({

        getPut: function (done) {
          var newRequest = {
            url: '/api/device',
            method: 'PUT',
            payload: request.payload,
            credentials: request.auth.credentials
          };

          server.inject(newRequest, (response) => {
            // Check for error. Includes no document found error.
            if (response.statusCode !== 200) {
              return reply(response.result);
            }
            done(null, response.result)
          });
        },
        getBioDesign : ['getPut', function (results, done) {

          var resultArr = results.getPut;
          BioDesign.getBioDesignIds(resultArr, null, false, (err, results) => {

            if (err) {
              return err;
            }
            done(null, results);
          });
        }],
        getResults: ['getBioDesign', function (results, done) {

          const filter =  request.params.filter
          var bioDesigns = results.getBioDesign;
          var filteredArr = []

          for (let bigPart in bioDesigns) {
            var filteredObj = [null, null];

            //get filter object
            if (filter === 'parameters') {
              filteredObj[1] = bioDesigns[bigPart]['parameters'][0]
            }
            else if (filter === 'subdesigns') {
              filteredObj[1] = bioDesigns[bigPart]['subdesigns'];
            }
            else if (filter === 'modules') {
              filteredObj[1] = bioDesigns[bigPart]['modules'][0];
              delete filteredObj[1]['features']
            }
            else if (filter === 'subparts') {
              filteredObj[1] = bioDesigns[bigPart]['subparts'][0];
              delete filteredObj[1]['assemblies']
              delete filteredObj[1]['sequences']
            }
            else if (filter === 'assemblies') {
              filteredObj[1] = bioDesigns[bigPart]['subparts'][0]['assemblies'][0];
            }
            else if (filter === 'sequences') {
              filteredObj[1] = bioDesigns[bigPart]['subparts'][0]['sequences'][0];
              delete filteredObj[1]['subannotations']
              delete filteredObj[1]['annotations']
            }
            else if (filter === 'subannotations') {
              filteredObj[1] = bioDesigns[bigPart]['subparts'][0]['sequences'][0]['subannotations'];
            }
            else if (filter === 'annotations') {
              filteredObj[1] = bioDesigns[bigPart]['subparts'][0]['sequences'][0]['annotations'][0];
              delete filteredObj[1]['features']
            }
            else if (filter === 'features') {
              filteredObj[1] = bioDesigns[bigPart]['modules'][0]['features'][0]
            }

            //get bioDesign object
            filteredObj[0] = bioDesigns[bigPart];
            delete filteredObj[0]['parameters'];
            delete filteredObj[0]['modules'];
            delete filteredObj[0]['subparts'];
            delete filteredObj[0]['subdesigns'];

            filteredArr.push(filteredObj);
          }

          if (filteredArr.length > 0 && typeof filteredArr[0] === 'string') {
            return reply(filteredArr.join());
          } else {
            return reply(filteredArr);
          }
        }]
      })
    }
  });






  /**
   * @api {post} /api/device Get Device
   * @apiName Get Device
   * @apiDescription Get device based on bioDesignId
   * @apiGroup Convenience Methods
   * @apiVersion 4.0.0
   * @apiPermission user
   *
   * @apiParam {String} name  name of part.
   * @apiParam {String} [displayId]  displayId of part.
   * @apiParam {String} [userId]  id of user.
   * @apiParam {String} [role]  role of the feature
   * @apiParam (Object) [parameters] can include "name", "units", "value", "variable"
   * @apiParam {String} [createSeqFromParts]  boolean to differentiate device from part - may not be necessary
   * @apiParam (Object) [partIds]  list of partIds
   *
   * @apiParamExample {json} Request-Example:
   * http://localhost:9000/api/device/59764361b06d2654210a7895
   *
   * @apiSuccessExample {string} Success-Response:
   *
   [{
       "_id": "59764361b06d2654210a7895",
       "name": "B001",
       "description": null,
       "userId": "593f0d81b59d9120de14d897",
       "displayId": "sample",
       "imageURL": null,
       "subBioDesignIds": [
           "596fa7165fe2743c2a5c4f76",
           "596fa73a5fe2743c2a5c4f7d",
           "5963d15239f53707ea81993a"
       ],
       "superBioDesignId": null,
       "type": "DEVICE",
       "subparts": [
           {
               "_id": "59764361b06d2654210a7898",
               "name": "B001",
               "description": null,
               "userId": "593f0d81b59d9120de14d897",
               "displayId": "sample",
               "bioDesignId": "59764361b06d2654210a7895",
               "assemblies": [
                   {
                       "_id": "59764361b06d2654210a7899",
                       "subBioDesignIds": [
                           "596fa7165fe2743c2a5c4f76",
                           "596fa73a5fe2743c2a5c4f7d",
                           "5963d15239f53707ea81993a"
                       ],
                       "userId": "593f0d81b59d9120de14d897",
                       "superSubPartId": "59764361b06d2654210a7898"
                   }
               ],
               "sequences": [
                   {
                       "_id": "59764361b06d2654210a789a",
                       "name": "B001",
                       "description": null,
                       "userId": "593f0d81b59d9120de14d897",
                       "displayId": "sample",
                       "featureId": "59764361b06d2654210a789f",
                       "partId": "59764361b06d2654210a7898",
                       "sequence": "DDDDDDDDDDDDDGGGGGGGGGGCCCCCCCC",
                       "isLinear": null,
                       "isSingleStranded": null,
                       "subannotations": [
                           {
                               "_id": "59764361b06d2654210a789b",
                               "name": "B001",
                               "description": null,
                               "userId": "593f0d81b59d9120de14d897",
                               "sequenceId": null,
                               "superSequenceId": "59764361b06d2654210a789a",
                               "start": 1,
                               "end": 13,
                               "isForwardStrand": true
                           },
                           {
                               "_id": "59764361b06d2654210a789c",
                               "name": "B001",
                               "description": null,
                               "userId": "593f0d81b59d9120de14d897",
                               "sequenceId": null,
                               "superSequenceId": "59764361b06d2654210a789a",
                               "start": 14,
                               "end": 23,
                               "isForwardStrand": true
                           },
                           {
                               "_id": "59764361b06d2654210a789d",
                               "name": "B001",
                               "description": null,
                               "userId": "593f0d81b59d9120de14d897",
                               "sequenceId": null,
                               "superSequenceId": "59764361b06d2654210a789a",
                               "start": 24,
                               "end": 31,
                               "isForwardStrand": true
                           }
                       ],
                       "annotations": [
                           {
                               "_id": "59764361b06d2654210a789e",
                               "name": "B001",
                               "description": null,
                               "userId": "593f0d81b59d9120de14d897",
                               "sequenceId": "59764361b06d2654210a789a",
                               "superSequenceId": null,
                               "start": 1,
                               "end": 31,
                               "isForwardStrand": true,
                               "features": [
                                   {
                                       "_id": "59764361b06d2654210a789f",
                                       "name": "B001",
                                       "description": null,
                                       "userId": "593f0d81b59d9120de14d897",
                                       "displayId": "sample",
                                       "role": "MODULE",
                                       "annotationId": "59764361b06d2654210a789e",
                                       "superAnnotationId": null,
                                       "moduleId": "59764361b06d2654210a7897"
                                   }
                               ]
                           }
                       ]
                   }
               ]
           }
       ],
       "modules": [
           {
               "_id": "59764361b06d2654210a7897",
               "name": "B001",
               "description": null,
               "userId": "593f0d81b59d9120de14d897",
               "displayId": "sample",
               "bioDesignId": "59764361b06d2654210a7895",
               "role": "MODULE",
               "submoduleIds": null,
               "features": [
                   {
                       "_id": "59764361b06d2654210a789f",
                       "name": "B001",
                       "description": null,
                       "userId": "593f0d81b59d9120de14d897",
                       "displayId": "sample",
                       "role": "MODULE",
                       "annotationId": "59764361b06d2654210a789e",
                       "superAnnotationId": null,
                       "moduleId": "59764361b06d2654210a7897"
                   }
               ]
           }
       ],
       "parameters": [
           {
               "_id": "59764361b06d2654210a7896",
               "name": null,
               "userId": "593f0d81b59d9120de14d897",
               "bioDesignId": "59764361b06d2654210a7895",
               "value": 20,
               "variable": "cm",
               "units": null
           }
       ],
       "subdesigns": [
           {
               "_id": "5963d15239f53707ea81993a",
               "name": "TEST3",
               "description": null,
               "userId": "593f0d81b59d9120de14d897",
               "displayId": "sample",
               "imageURL": null,
               "subBioDesignIds": null,
               "superBioDesignId": "59776aea15d1c358a3f2940b",
               "subparts": [
                   {
                       "_id": "5963d15239f53707ea81993d",
                       "name": "TEST3",
                       "description": null,
                       "userId": "593f0d81b59d9120de14d897",
                       "displayId": "sample",
                       "bioDesignId": "5963d15239f53707ea81993a",
                       "assemblyId": "59776aea15d1c358a3f2940f",
                       "sequences": [
                           {
                               "_id": "5963d15239f53707ea81993e",
                               "name": "TEST3",
                               "description": null,
                               "userId": "593f0d81b59d9120de14d897",
                               "displayId": "sample",
                               "featureId": "5963d15239f53707ea819940",
                               "partId": "5963d15239f53707ea81993d",
                               "sequence": "CCCCCCCC",
                               "isLinear": null,
                               "isSingleStranded": null,
                               "annotations": [
                                   {
                                       "_id": "5963d15239f53707ea81993f",
                                       "name": "TEST3",
                                       "description": null,
                                       "userId": "593f0d81b59d9120de14d897",
                                       "sequenceId": "5963d15239f53707ea81993e",
                                       "start": 1,
                                       "end": 8,
                                       "isForwardStrand": true,
                                       "features": [
                                           {
                                               "_id": "5963d15239f53707ea819940",
                                               "name": "TEST3",
                                               "description": null,
                                               "userId": "593f0d81b59d9120de14d897",
                                               "displayId": "sample",
                                               "role": "PROMOTER",
                                               "annotationId": "5963d15239f53707ea81993f",
                                               "moduleId": "5963d15239f53707ea81993c",
                                               "superAnnotationId": "59776aea15d1c358a3f29413"
                                           }
                                       ]
                                   }
                               ]
                           }
                       ]
                   }
               ],
               "modules": [
                   {
                       "_id": "5963d15239f53707ea81993c",
                       "name": "TEST3",
                       "description": null,
                       "userId": "593f0d81b59d9120de14d897",
                       "displayId": "sample",
                       "bioDesignId": "5963d15239f53707ea81993a",
                       "role": "PROMOTER",
                       "submoduleIds": null,
                       "features": [
                           {
                               "_id": "5963d15239f53707ea819940",
                               "name": "TEST3",
                               "description": null,
                               "userId": "593f0d81b59d9120de14d897",
                               "displayId": "sample",
                               "role": "PROMOTER",
                               "annotationId": "5963d15239f53707ea81993f",
                               "moduleId": "5963d15239f53707ea81993c",
                               "superAnnotationId": "59776aea15d1c358a3f29413"
                           }
                       ]
                   }
               ],
               "parameters": [
                   {
                       "_id": "5963d15239f53707ea81993b",
                       "name": null,
                       "userId": "593f0d81b59d9120de14d897",
                       "bioDesignId": "5963d15239f53707ea81993a",
                       "value": 20,
                       "variable": "cm",
                       "units": null
                   }
               ]
           },
           {
               "_id": "596fa7165fe2743c2a5c4f76",
               "name": "secondTEST1",
               "description": null,
               "userId": "593f0d81b59d9120de14d897",
               "displayId": "sample",
               "imageURL": null,
               "subBioDesignIds": null,
               "superBioDesignId": "59776aea15d1c358a3f2940b",
               "type": "PART",
               "subparts": [
                   {
                       "_id": "596fa7165fe2743c2a5c4f79",
                       "name": "secondTEST1",
                       "description": null,
                       "userId": "593f0d81b59d9120de14d897",
                       "displayId": "sample",
                       "bioDesignId": "596fa7165fe2743c2a5c4f76",
                       "assemblyId": "59776aea15d1c358a3f2940f",
                       "sequences": [
                           {
                               "_id": "596fa7165fe2743c2a5c4f7a",
                               "name": "secondTEST1",
                               "description": null,
                               "userId": "593f0d81b59d9120de14d897",
                               "displayId": "sample",
                               "featureId": "596fa7165fe2743c2a5c4f7c",
                               "partId": "596fa7165fe2743c2a5c4f79",
                               "sequence": "DDDDDDDDDDDDD",
                               "isLinear": null,
                               "isSingleStranded": null,
                               "annotations": [
                                   {
                                       "_id": "596fa7165fe2743c2a5c4f7b",
                                       "name": "secondTEST1",
                                       "description": null,
                                       "userId": "593f0d81b59d9120de14d897",
                                       "sequenceId": "596fa7165fe2743c2a5c4f7a",
                                       "superSequenceId": null,
                                       "start": 1,
                                       "end": 13,
                                       "isForwardStrand": true,
                                       "features": [
                                           {
                                               "_id": "596fa7165fe2743c2a5c4f7c",
                                               "name": "secondTEST1",
                                               "description": null,
                                               "userId": "593f0d81b59d9120de14d897",
                                               "displayId": "sample",
                                               "role": "PROMOTER",
                                               "annotationId": "596fa7165fe2743c2a5c4f7b",
                                               "superAnnotationId": "59776aea15d1c358a3f29411",
                                               "moduleId": "596fa7165fe2743c2a5c4f78"
                                           }
                                       ]
                                   }
                               ]
                           }
                       ]
                   }
               ],
               "modules": [
                   {
                       "_id": "596fa7165fe2743c2a5c4f78",
                       "name": "secondTEST1",
                       "description": null,
                       "userId": "593f0d81b59d9120de14d897",
                       "displayId": "sample",
                       "bioDesignId": "596fa7165fe2743c2a5c4f76",
                       "role": "PROMOTER",
                       "submoduleIds": null,
                       "features": [
                           {
                               "_id": "596fa7165fe2743c2a5c4f7c",
                               "name": "secondTEST1",
                               "description": null,
                               "userId": "593f0d81b59d9120de14d897",
                               "displayId": "sample",
                               "role": "PROMOTER",
                               "annotationId": "596fa7165fe2743c2a5c4f7b",
                               "superAnnotationId": "59776aea15d1c358a3f29411",
                               "moduleId": "596fa7165fe2743c2a5c4f78"
                           }
                       ]
                   }
               ],
               "parameters": [
                   {
                       "_id": "596fa7165fe2743c2a5c4f77",
                       "name": null,
                       "userId": "593f0d81b59d9120de14d897",
                       "bioDesignId": "596fa7165fe2743c2a5c4f76",
                       "value": 300,
                       "variable": "cm",
                       "units": null
                   }
               ]
           },
           {
               "_id": "596fa73a5fe2743c2a5c4f7d",
               "name": "secondTEST2",
               "description": null,
               "userId": "593f0d81b59d9120de14d897",
               "displayId": "sample",
               "imageURL": null,
               "subBioDesignIds": null,
               "superBioDesignId": "59776aea15d1c358a3f2940b",
               "type": "PART",
               "subparts": [
                   {
                       "_id": "596fa73a5fe2743c2a5c4f80",
                       "name": "secondTEST2",
                       "description": null,
                       "userId": "593f0d81b59d9120de14d897",
                       "displayId": "sample",
                       "bioDesignId": "596fa73a5fe2743c2a5c4f7d",
                       "assemblyId": "59776aea15d1c358a3f2940f",
                       "sequences": [
                           {
                               "_id": "596fa73a5fe2743c2a5c4f81",
                               "name": "secondTEST2",
                               "description": null,
                               "userId": "593f0d81b59d9120de14d897",
                               "displayId": "sample",
                               "featureId": "596fa73a5fe2743c2a5c4f83",
                               "partId": "596fa73a5fe2743c2a5c4f80",
                               "sequence": "GGGGGGGGGG",
                               "isLinear": null,
                               "isSingleStranded": null,
                               "annotations": [
                                   {
                                       "_id": "596fa73a5fe2743c2a5c4f82",
                                       "name": "secondTEST2",
                                       "description": null,
                                       "userId": "593f0d81b59d9120de14d897",
                                       "sequenceId": "596fa73a5fe2743c2a5c4f81",
                                       "superSequenceId": null,
                                       "start": 1,
                                       "end": 10,
                                       "isForwardStrand": true,
                                       "features": [
                                           {
                                               "_id": "596fa73a5fe2743c2a5c4f83",
                                               "name": "secondTEST2",
                                               "description": null,
                                               "userId": "593f0d81b59d9120de14d897",
                                               "displayId": "sample",
                                               "role": "PROMOTER",
                                               "annotationId": "596fa73a5fe2743c2a5c4f82",
                                               "superAnnotationId": "59776aea15d1c358a3f29412",
                                               "moduleId": "596fa73a5fe2743c2a5c4f7f"
                                           }
                                       ]
                                   }
                               ]
                           }
                       ]
                   }
               ],
               "modules": [
                   {
                       "_id": "596fa73a5fe2743c2a5c4f7f",
                       "name": "secondTEST2",
                       "description": null,
                       "userId": "593f0d81b59d9120de14d897",
                       "displayId": "sample",
                       "bioDesignId": "596fa73a5fe2743c2a5c4f7d",
                       "role": "PROMOTER",
                       "submoduleIds": null,
                       "features": [
                           {
                               "_id": "596fa73a5fe2743c2a5c4f83",
                               "name": "secondTEST2",
                               "description": null,
                               "userId": "593f0d81b59d9120de14d897",
                               "displayId": "sample",
                               "role": "PROMOTER",
                               "annotationId": "596fa73a5fe2743c2a5c4f82",
                               "superAnnotationId": "59776aea15d1c358a3f29412",
                               "moduleId": "596fa73a5fe2743c2a5c4f7f"
                           }
                       ]
                   }
               ],
               "parameters": [
                   {
                       "_id": "596fa73a5fe2743c2a5c4f7e",
                       "name": null,
                       "userId": "593f0d81b59d9120de14d897",
                       "bioDesignId": "596fa73a5fe2743c2a5c4f7d",
                       "value": 0.03,
                       "variable": "cm",
                       "units": null
                   }
               ]
           }
       ]
   }
   ]
   *
   * @apiErrorExample
   *
   * TBD
   */


  server.route({
    method: 'GET',
    path: '/device/{id}',
    config: {
      auth: {
        strategy: 'simple',
      },
      pre: [{
        assign: 'checkVersion',
        method: function (request, reply) {

          var bioDesignId = request.params.id;

          Version.findNewest(bioDesignId, 'bioDesign', (err, results) => {
            if (err) {
              return err;
            } else {
              // This automatically find newest version if it exists, if not returns original
              reply (results);
            }
          });
        }
      }]
    },
    handler: function (request, reply) {

      var versionResults = request.pre.checkVersion;
      var lastUpdatedId = versionResults[0]  //returns current id, if no newer version

      BioDesign.getBioDesignIds(lastUpdatedId, null, null, (err, bioDesign) => {

        if (err) {
          return reply(err);
        }

        if (!bioDesign || bioDesign.length === 0) {
          return reply(Boom.notFound('Document not found.'));
        }

        return reply(bioDesign);

      });
    }
  });


  /**
   * @api {post} /api/device Create Device
   * @apiName Create Device
   * @apiDescription Create device based on arguments and part ids
   * @apiGroup Convenience Methods
   * @apiVersion 4.0.0
   * @apiPermission user
   *
   * @apiParam {String} name  name of part.
   * @apiParam {String} [displayId]  displayId of part.
   * @apiParam {String} [userId]  id of user.
   * @apiParam {String} [role]  role of the feature
   * @apiParam (Object) [parameters] can include "name", "units", "value", "variable"
   * @apiParam {String} [createSeqFromParts]  boolean to differentiate device from part - may not be necessary
   * @apiParam (Object) [partIds]  list of partIds
   *
   * @apiParamExample {json} Request-Example:
   *
   {
       "name": "B001",
       "parameters": [
           {"value": 20,
           "variable": "cm"
           }
       ],
       "role": "MODULE",
       "displayId": "sample",
       "createSeqFromParts": "true",
       "partIds": ["596fa7165fe2743c2a5c4f76","596fa73a5fe2743c2a5c4f7d","596fa74b5fe2743c2a5c4f84"]
   }
   *
   * List of partIds was compiled from creating parts and collecting their bioDesignIds.
   * Replace with bioDesignIds from locally created parts
   *
   * @apiSuccessExample {string} Success-Response:
   * 596fb1a516da153d08ed51b0
   *
   * @apiErrorExample {json} Error-Response 1 - Invalid role:
   * {
   *  "statusCode": 400,
   *  "error": "Bad Request",
   *  "message": "Role invalid."
   *  }
   */


  server.route({
    method: 'POST',
    path: '/device',
    config: {
      auth: {
        strategy: 'simple'
      },
      pre: [{
        assign: 'checkrole',
        method: function (request, reply) {

          var role = request.payload.role;
          if (role !== undefined && role !== null) {

            Role.checkValidRole(role, (err, results) => {

              if (err || !results) {
                return reply(Boom.badRequest('Role invalid.'));
              } else {
                reply(true);
              }
            });
          } else {
            reply(true);
          }
        }
      }],
      validate: {
        payload: {
          name: Joi.string().required(),
          userId: Joi.string().optional(),
          displayId: Joi.string().optional(),
          role: Joi.string().uppercase().optional(),
          partIds: Joi.array().items(Joi.string().required()).required(),
          sequence: Joi.string().regex(/^[ATUCGRYKMSWBDHVNatucgrykmswbdhvn]+$/, 'DNA sequence').insensitive().optional(),
          createSeqFromParts: Joi.boolean().required(),
          parameters: Joi.array().items(
            Joi.object().keys({
              name: Joi.string().optional(),
              units: Joi.string(), // These should be updated.
              value: Joi.number(),
              variable: Joi.string()
            })
          ).optional()
        }
      }
    },

    handler: function (request, reply) {

      //Used to create a Device consisting of a BioDesign, Part, and Assembly.
      // Optionally, may also create a Sequence, Feature, BasicModule, Parameters, and Annotations.
      //async.auto task `createAssembly` has a non-existent dependency `createSubAssemblyIds`
      // in createSubpart, createSubAssemblyIds
      //noinspection JSDuplicatedDeclaration
      Async.auto({
        createBioDesign: function (done) {

          var subBioDesignIds = request.payload.partIds;

          BioDesign.create(
            request.payload.name,
            null, // description
            request.auth.credentials.user._id.toString(),
            request.payload.displayId,
            null, //imageUrl
            subBioDesignIds,
            null, //superBioDesignIds
            'DEVICE', //type
            request.auth.credentials.session.application.toString(), //application
            done);
        },
        updateSubBioDesignSuperDesign: ['createBioDesign', function (results, done) {

          // Need to update superDesign that belong to subdesigns
          // so that they have new bioDesginId associated
          var superBioDesignId = results.createBioDesign._id.toString();
          var subBioDesignIds = request.payload.partIds;

          if (subBioDesignIds !== undefined && subBioDesignIds !== null) {
            var allPromises = [];

            for (var i = 0; i < subBioDesignIds.length; ++i) {
              var promise = new Promise((resolve, reject) => {

                BioDesign.findOneAndUpdate({
                  _id: ObjectID(subBioDesignIds[i]),
                  $isolated: 1
                }, {$set: {superBioDesignId: superBioDesignId}}, (err, results) => {

                  if (err) {
                    reject(err);
                  } else {
                    resolve(results);
                  }
                });
              });
              allPromises.push(promise);
            }
            Promise.all(allPromises).then((resolve, reject) => {

              if (reject) {
                reply(reject);
              }
              done(null, resolve);
            });
          } else {
            done(null, []);
          }

        }],
        createParameters: ['createBioDesign', function (results, done) {

          if (request.payload.parameters !== undefined && request.payload.parameters !== null) {

            var bioDesignId = results.createBioDesign._id.toString();
            var param = request.payload.parameters;
            var parameterLabels = ['name', 'value', 'variable', 'units'];

            for (let p of param) {
              for (let label of parameterLabels) {
                if (p[label] === undefined) {
                  p[label] = null;
                }
              }
            }

            var allPromises = [];
            for (var i = 0; i < param.length; ++i) {
              var promise = new Promise((resolve, reject) => {

                Parameter.create(
                  param[i]['name'],
                  request.auth.credentials.user._id.toString(),
                  bioDesignId,
                  param[i]['value'],
                  param[i]['variable'],
                  param[i]['units'],
                  (err, results) => {

                    if (err) {
                      reject(err);
                    } else {
                      resolve(results);
                    }
                  });
              });
              allPromises.push(promise);
            }

            Promise.all(allPromises).then((resolve, reject) => {

              done(null, resolve);
            });
          }
          else {
            done(null, []);
          }
        }],
        createModule: ['createBioDesign', function (results, done) {

          if (request.payload.role !== undefined && request.payload.role !== null) {
            var bioDesignId = results.createBioDesign._id.toString();

            Module.create(
              request.payload.name,
              null, // description
              request.auth.credentials.user._id.toString(),
              request.payload.displayId,
              bioDesignId,
              request.payload.role,
              null, // no submoduleIds
              done);
          }
          else {
            done(null, []);
          }
        }],
        createSubpart: ['createBioDesign', function (results, done) {

          var bioDesignId = results.createBioDesign._id.toString();

          Part.create(
            request.payload.name,
            null, // no description
            request.auth.credentials.user._id.toString(),
            request.payload.displayId,
            bioDesignId,
            done);
        }],
        createAssembly: ['createSubpart', function (results, done) {

          // Links assembly to subpart of current Device.

          var superSubPartId = results.createSubpart._id.toString();
          var subBioDesignIds = request.payload.partIds;

          if (subBioDesignIds !== undefined && subBioDesignIds !== null) {
            Assembly.create(
              subBioDesignIds,
              request.auth.credentials.user._id.toString(),
              superSubPartId,
              done);
          } else {
            done(null, []);
          }
        }],
        updateSubDesignSubParts: ['createAssembly', function (results, done) {


          if (request.payload.sequence === undefined || request.payload.sequence === null) {
            // Need to update subparts that belong to subdesigns
            // so that they have new assemblyId associated
            var assemblyId = results.createAssembly._id.toString();
            var subBioDesignIds = request.payload.partIds;

            if (subBioDesignIds !== undefined && subBioDesignIds !== null) {
              var allPromises = [];


              for (var i = 0; i < subBioDesignIds.length; ++i) {
                var promise = new Promise((resolve, reject) => {

                  Part.updateMany({
                    bioDesignId: subBioDesignIds[i],
                    $isolated: 1
                  }, {$set: {assemblyId: assemblyId}}, (err, results) => {

                    if (err) {
                      reject(err);
                    } else {
                      resolve(results);
                    }
                  });
                });
                allPromises.push(promise);
              }

              Promise.all(allPromises).then((resolve, reject) => {

                if (reject) {
                  reply(reject);
                }

                done(null, resolve);
              });
            } else {
              done(null, []);
            }
          }
          else {
            return done(null, []);
          }
        }],
        getSubSubPartIds: ['createSubpart', function (results, done) {


          if (request.payload.sequence === undefined || request.payload.sequence === null) {

            var subBioDesignIds = request.payload.partIds;
            var allPromises = [];
            var subSubPartIds = {};

            for (var i = 0; i < subBioDesignIds.length; ++i) {
              var promise = new Promise((resolve, reject) => {

                //sends value i to function so that order is kept track of
                Part.findByBioDesignIdOnly(i, subBioDesignIds[i], (err, results) => {

                  if (err) {
                    reject(err);


                  } else {

                    var key = results[0];  //i is returned here, partId is saved under i
                    var resPart = results[1];

                    // if (resPart.length !== 0) {
                    var subSubPartId = resPart[0]['_id'];
                    subSubPartIds[key] = subSubPartId;
                    // }
                    // else {
                    //   done(null, key)
                    // }
                    resolve(results);
                  }
                });
              });
              allPromises.push(promise);
            }
            Promise.all(allPromises).then((resolve, reject) => {

              if (reject) {
                reply(reject);
              }
              done(null, subSubPartIds);
            });
          }
          else {
            return done(null, []);
          }
        }],
        getSequences: ['createSubpart', 'getSubSubPartIds', function (results, done) {

          if (request.payload.sequence === undefined || request.payload.sequence === null) {

            //get all subSequences!
            var subSubPartIds = results.getSubSubPartIds;
            var subBioDesignIds = request.payload.partIds;
            var allPromises = [];

            //array for exact length created to
            var subSequenceIds = Array.apply(null, Array(subBioDesignIds.length)).map(String.prototype.valueOf, '0');
            var superSequenceArr = Array.apply(null, Array(subBioDesignIds.length)).map(String.prototype.valueOf, '0');
            var subFeatureIds = Array.apply(null, Array(subBioDesignIds.length)).map(String.prototype.valueOf, '0');

            for (var i = 0; i < subBioDesignIds.length; ++i) {
              var promise = new Promise((resolve, reject) => {

                //sends value i to function so that order is kept track of
                Sequence.findByPartIdOnly(i, subSubPartIds[i], (err, results) => {

                  if (err) {
                    return reject(err);
                  }
                  else if (results[1].length == 0) {
                    var key = results[0];
                    superSequenceArr[key] = null; //null string
                    subSequenceIds[key] = null;
                    subFeatureIds[key] = null;

                    resolve(results);
                  }

                  else {
                    var key = results[0];
                    superSequenceArr[key] = results[1][0]['sequence'];
                    subSequenceIds[key] = results[1][0]['_id'];
                    subFeatureIds[key] = results[1][0]['featureId'];

                    resolve(results);
                  }
                });
              });
              allPromises.push(promise);
            }
            Promise.all(allPromises).then((resolve, reject) => {

              if (reject) {
                reply(reject);
              }
              done(null, [subSequenceIds, superSequenceArr, subFeatureIds]);
            });
          }
          else {
            return done(null, []);
          }
        }],
        createSequence: ['createSubpart', 'getSequences', function (results, done) {
          if (request.payload.sequence === undefined || request.payload.sequence === null) {

            //get all subSequences and concatenates them to create the superSequence!
            var partId = results.createSubpart._id.toString();
            var sequences = results.getSequences;

            var superSequenceArr = sequences[1];
            var subBioDesignIds = request.payload.partIds;

            var superSequence = superSequenceArr.join('');

            Sequence.create(
              request.payload.name,
              null, // no description
              request.auth.credentials.user._id.toString(),
              request.payload.displayId,
              null, // featureId null
              partId,
              superSequence, //combination of sequences
              null,//isLinear
              null,//isSingleStranded
              done);
          }
          else {
            return done(null, []);
          }
        }],
        createSubAnnotations: ['createSequence', 'getSequences', function (results, done) {
          if (request.payload.sequence === undefined || request.payload.sequence === null) {

            // Create subAnnotations for all subBioDesigns connected to subFeatures
            var superSequenceId = results.createSequence._id.toString();
            var superSequenceArr = results.getSequences[1];

            var allPromises = [];
            var position = 1; //sequences start at 1

            var subAnnotationIds = Array.apply(null, Array(superSequenceArr.length)).map(String.prototype.valueOf, '0');

            for (var i = 0; i < superSequenceArr.length; ++i) {

              if (superSequenceArr[i] !== null) {

                var promise = new Promise((resolve, reject) => {

                  var subSequence = superSequenceArr[i];
                  var subSequenceLength = subSequence.length;
                  var start = position;
                  var end = position + subSequenceLength - 1;
                  position = end + 1; //setup for next annotation

                  Annotation.createWithIndex(
                    i,
                    request.payload.name,
                    null, // description,
                    request.auth.credentials.user._id.toString(),
                    null, //sequenceId
                    superSequenceId, // superSequenceId
                    start, // start
                    end, // end
                    true, // isForwardString
                    (err, results) => {

                      if (err) {
                        reject(err);
                      } else {
                        var key = results[0];
                        //calling createDevice  multiple times will create multiple annotations per feature
                        //saving id of specific annotation when created is important!
                        subAnnotationIds[key] = results[1]._id.toString();
                        resolve(results[1]);
                      }
                    });
                });
              }
              allPromises.push(promise);
            }

            Promise.all(allPromises).then((resolve, reject) => {

              if (reject) {
                reply(reject);
              }
              done(null, subAnnotationIds);
            });
          }
          else {
            return done(null, []);
          }
        }],
        updateSubFeaturesSuperAnnotationId: ['getSequences', 'createSubAnnotations', function (results, done) {
          if (request.payload.sequence === undefined || request.payload.sequence === null) {

            // Update superAnnotationIds in order in all subFeatures
            //get featuresIds from getSequences and use to update subFeatureAnnotationIds

            var subFeatureIds = results.getSequences[2];
            var subAnnotationIds = results.createSubAnnotations;
            var allPromises = [];

            for (var i = 0; i < subFeatureIds.length; ++i) {

              var promise = new Promise((resolve, reject) => {

                Feature.findOneAndUpdate({
                  _id: ObjectID(subFeatureIds[i]),
                  $isolated: 1
                }, {$set: {superAnnotationId: subAnnotationIds[i]}}, (err, results) => {

                  if (err) {
                    reject(err);
                  } else {
                    resolve(results);
                  }
                });
              });
              allPromises.push(promise);
            }
            Promise.all(allPromises).then((resolve, reject) => {

              if (reject) {
                reply(reject);
              }
              done(null, resolve);
            });
          }
          else {
            return done(null, []);
          }
        }],
        createSequenceFromPayload: ['createSubpart', function (results, done) {
          if (request.payload.sequence !== undefined && request.payload.sequence !== null) {

            var partId = results.createSubpart._id.toString();

            Sequence.create(
              request.payload.name,
              null, // no description
              request.auth.credentials.user._id.toString(),
              request.payload.displayId,
              null, // featureId null
              partId,
              request.payload.sequence,
              null,
              null,
              done);
          }
          else {
            return done(null, []);
          }
        }],
        createAnnotation: ['createSequence', 'createSequenceFromPayload', function (results, done) {

          var seq = '';
          var sequenceLength = 0;

          //if sequence was user defined, get it from createSequenceFromPayload. Else get it from createSequence.
          if (request.payload.sequence !== undefined && request.payload.sequence !== null) {
            seq = results.createSequenceFromPayload._id.toString();
            sequenceLength = results.createSequenceFromPayload.sequence.length;
          } else {
            seq = results.createSequence._id.toString();
            sequenceLength = results.createSequence.sequence.length;
          }

          if (sequenceLength !== undefined && request.payload.sequence !== null && sequenceLength !== 0) {

            Annotation.create(
              request.payload.name,
              null, // description,
              request.auth.credentials.user._id.toString(),
              seq, // sequenceId
              null, //superSequenceId - never updated, null indicates it is directly part of a part or device
              1, // start
              sequenceLength, // end
              true, // isForwardString
              done);
          }
          else {
            return done(null, []);
          }
        }],
        createFeature: ['createModule', 'createAnnotation', function (results, done) {

          var annotationId = null, moduleId = null;
          if (results.createAnnotation._id !== undefined) {
            annotationId = results.createAnnotation._id.toString();
          }

          if (results.createModule._id !== undefined) {
            moduleId = results.createModule._id.toString();
          }

          Feature.create(
            request.payload.name,
            null, // description
            request.auth.credentials.user._id.toString(),
            request.payload.displayId,
            request.payload.role,
            annotationId,
            null, //superAnnotationId
            moduleId,
            done);
        }],
        updateSequenceFeatureId: ['createFeature', 'createSequence', 'createSequenceFromPayload', function (results, done) {

          if (results.createFeature) {
            var featureId = results.createFeature._id.toString();

            var sequenceId = '';

            //if sequence was user defined, get it from createSequenceFromPayload. Else get it from createSequence.
            if (request.payload.sequence !== undefined && request.payload.sequence !== null) {
              sequenceId = results.createSequenceFromPayload._id.toString();
            } else {
              sequenceId = results.createSequence._id.toString();
            }

            Sequence.findOneAndUpdate({
              _id: ObjectID(sequenceId),
              $isolated: 1
            }, {$set: {featureId: featureId}}, (err, results) => {

              if (err) {
                return reply(err);
              } else {
                done(null, results);
              }
            });
          } else {
            done(null, results);
          }

        }]
      }, (err, results) => {

        if (err) {
          return reply(err);
        }
        // return reply(results);
        return reply(results.createBioDesign._id.toString());
      });
    }
  });


  server.route({
    method: 'DELETE',
    path: '/device/{id}',
    config: {
      auth: {
        strategy: 'simple',
      }
    },
    handler: function (request, reply) {

      Async.auto({
        BioDesign: function (callback) {

          BioDesign.getBioDesign(request.params.id, false, (err, bioDesign) => {

            if (err) {
              return callback(err);
            }

            BioDesign.findById(request.params.id, (err, document) => {

              if (err) {
                return callback(err);
              }
              var dataModel = {};
              dataModel.subparts = bioDesign.subparts;
              dataModel.parameters = bioDesign.parameters;
              dataModel.modules = bioDesign.modules;

              BioDesign.delete(document, (err, result) => {
              });
              callback(null, dataModel);
            });
          });
        },
        Parameters: ['BioDesign', function (results, callback) {

          for (var parameter of results.BioDesign.parameters) {
            Parameter.delete(parameter, (err, results) => {
            });
          }
          callback(null, '');
        }],
        Modules: ['BioDesign', function (results, callback) {

          for (var module of results.BioDesign.modules) {
            for(var feature of module.features) {
              Feature.delete(feature, (err, results) => {});
            }
            delete module.features;
            Module.delete(module, (err, results) => {});
          }
          callback(null, '');
        }],
        Parts: ['BioDesign', function (results, callback) {

          for (var part of results.BioDesign.subparts) {
            for (var sequence of part.sequences) {
              for (var annotation of sequence.annotations) {
                for (var feature of annotation.features) {
                  Feature.delete(feature, (err, callback) => {
                  });
                }
                delete annotation.features;
                Annotation.delete(annotation, (err, callback) => {
                });
              }
              for(var annotation of sequence.subannotations) {
                Annotation.delete(annotation, (err, callback) => {
                });
              }
              delete sequence.subannotations;
              delete sequence.annotations;
              Sequence.delete(sequence, (err, callback) => {
              });
            }
            for(var assembly of part.assemblies) {
              Assembly.delete(assembly, (err, callback) => {});
            }
            delete part.assemblies;
            delete part.sequences;
            Part.delete(part, (err, callback) => {
            });
          }
          callback(null, '');
        }]
      }, (err, result) => {

        if (err) {
          return reply(err);
        }

        reply({message: 'Success.'});
      });
    }
  });

  next();
};


exports.register = function (server, options, next) {

  server.dependency(['auth', 'hapi-mongo-models'], internals.applyRoutes);

  next();
};


exports.register.attributes = {
  name: 'device'
};<|MERGE_RESOLUTION|>--- conflicted
+++ resolved
@@ -545,22 +545,16 @@
             query['userId'] = request.auth.credentials.user._id.toString();
           }
 
-<<<<<<< HEAD
           if (searchDeleted) {
             query['toDelete'] = true;
           } else {
             query['toDelete'] = null;
           }
 
-          //TODO: add query for subBioDesignIds/partIds
-          //For multiple partIds or single partId - consider array of strings vs string
-
-=======
           //For multiple partIds or single partId
           if (request.payload.partIds !== undefined) {
             query['subBioDesignIds'] = request.payload.partIds;
           }
->>>>>>> b3c6a192
 
           // Should return everything if all arguments are empty.
           if (request.payload.name === undefined && request.payload.displayId === undefined
