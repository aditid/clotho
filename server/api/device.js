'use strict';

const Boom = require('boom');
const Joi = require('joi');
const Async = require('async');
const ObjectID = require('mongo-models').ObjectID;

const internals = {};

internals.applyRoutes = function (server, next) {

  const BioDesign = server.plugins['hapi-mongo-models'].BioDesign;
  const Part = server.plugins['hapi-mongo-models'].Part;
  const Assembly = server.plugins['hapi-mongo-models'].Assembly;
  const Sequence = server.plugins['hapi-mongo-models'].Sequence;
  const Feature = server.plugins['hapi-mongo-models'].Feature;
  const Module = server.plugins['hapi-mongo-models'].Module;
  const Parameter = server.plugins['hapi-mongo-models'].Parameter;
  const Annotation = server.plugins['hapi-mongo-models'].Annotation;
  const Role = server.plugins['hapi-mongo-models'].Role;
  const Version = server.plugins['hapi-mongo-models'].Version;



<<<<<<< HEAD







=======
>>>>>>> c6f5593c
  /**
   * @api {put} /api/device/update/:id Update Device by Id
   * @apiName  Update Device by Id
   * @apiDescription Include arguments in payload to update device.
<<<<<<< HEAD
   * @apiGroup Convenience Methods
=======
   * @apiGroup Convenience Methods Device
>>>>>>> c6f5593c
   * @apiVersion 4.0.0
   * @apiPermission user
   *
   * @apiParam {String} name  name of device.
   * @apiParam {String} [displayId]  displayId of device.
   * @apiParam {String} [role]  role of the feature
   * @apiParam (Object) [parameters] can include "name", "units", "value", "variable"
   * @apiParam {String=ATUCGRYKMSWBDHVN} [sequence]  nucleotide sequence using nucleic acid abbreviation. Case-insensitive.
   * @apiParam {Boolean} [userSpace=false] If userspace is true, it will only filter by your bioDesigns
   *
   * @apiParamExample {json} Request-Example:
   *
   * ['name', 'partIds', 'createSeqFromParts', 'displayId', 'role', 'sequence', 'parameters'];
   *
   *
   * {
	"name": "BBa_E0040",
	"displayId": "green fluorescent protein derived from jellyfish",
	"partIds": ["596fa7165fe2743c2a5c4f76","596fa73a5fe2743c2a5c4f7d","597a0b98155a0466a37731ee"],
	"createSeqFromParts": "true",
	"role": "PROMOTER",
	"parameters": [{
		"name": "color",
		"variable": "green",
		"value": 1,
		"units": "nM"
	  }],
	"sequence": "ATGCGTAAA"
  }
   *
   * @apiSuccessExample {json} Success-Response:
   * 5984ea39dcf2bd8b22714905
   *
   * @apiErrorExample {json} Error-Response 1 - Invalid part id:
   {
    "statusCode": 404,
    "error": "Not Found",
    "message": "Document not found."
    }
   *
   *@apiErrorExample {json} Error-Response 2 - Invalid role:
   * {
   *  "statusCode": 400,
   *  "error": "Bad Request",
   *  "message": "Role invalid."
   *  }
   *
   *@apiErrorExample {json} Error-Response 3 - Invalid device id:
   {
    "statusCode": 404,
    "error": "Not Found",
    "message": "Device does not exist."
   }
   *
   *
   */


  server.route({
    method: 'PUT',
    path: '/device/update/{id}',
    config: {
      auth: {
        strategy: 'simple'
      },
      pre: [{
        assign: 'checkrole',
        method: function (request, reply) {

          var role = request.payload.role;
          if (role !== undefined && role !== null) {

            Role.checkValidRole(role, (err, results) => {

              if (err || !results) {
                return reply(Boom.badRequest('Role invalid.'));
              } else {
                reply(true);
              }
            });
          } else {
            reply(true);
          }
        }
      },
      {
        assign: 'checkBioDesign',
        method: function (request, reply) {

          // Check that biodesign exists - should not perform update if biodesign does not exist.
          var bioDesignId = request.params.id;

          BioDesign.find({_id: ObjectID(bioDesignId), type: 'DEVICE'}, (err, results) => {

            if (err) {
              return reply(err);
            } else if (results === null || results.length === 0) {
              return reply(Boom.notFound('Device does not exist.'));
            } else {
              reply(true);
            }
          });
        }
      },
      {
        assign: 'checkVersion',
        method: function (request, reply) {

          var bioDesignId = request.params.id;

<<<<<<< HEAD

          Version.findNewest(bioDesignId, 0, (err, results) => {
=======
          Version.findNewest(bioDesignId, 'bioDesign', (err, results) => {
>>>>>>> c6f5593c


            if (err) {
              return err;
            } else {
              // This automatically find newest version if it exists, if not returns original
              reply (results);
            }
          });
        }
      }],
      validate: {
        payload: {
          name: Joi.string().optional(),
          displayId: Joi.string().optional(),
          role: Joi.string().uppercase().optional(),
          sequence: Joi.string().insensitive().optional(),
          partIds: Joi.array().items(Joi.string().required()).optional(),
          createSeqFromParts: Joi.boolean().required(),
          parts: Joi.array().items(Joi.object().keys({
            name: Joi.string(),
            description: Joi.string(),
            displayId: Joi.string(),
            _id: Joi.string()
          })).optional(), // List of Part objects. (not subparts)
          parameters: Joi.array().items(Joi.object().keys({
            name: Joi.string().optional(),
            units: Joi.string(), // These should be updated.
            value: Joi.number(),
            variable: Joi.string()
          })).optional(),
          userSpace: Joi.boolean().default(false)
        }
      }
    },
    handler: function (request, reply) {

      Async.auto({

        //get most updated ID
        getOldDevice: function (done) {

          var versionResults = request.pre.checkVersion;
          var lastUpdatedId = versionResults[0];  //returns current id, if no newer version

          BioDesign.getBioDesignIds(lastUpdatedId, null, 'DEVICE', done);
        },
        createNewPart: ['getOldDevice', function (results, done) {

          // Build up appropriate payload for part creation.
          const args = ['name', 'partIds', 'createSeqFromParts', 'displayId', 'role', 'sequence', 'parameters'];
          var newPayload = {};
          var oldDevice = results.getOldDevice[0];

          for (var i = 0; i < args.length; ++i) {

            // If argument in payload was null, retrieve value from old Part.


            if (request.payload[args[i]] === undefined || request.payload[args[i]] === null) {
              // add if statements for parameters that may not exist (see role)
              if (args[i] === 'sequence') {
                if (oldDevice['subparts'][0]['sequences'] !== undefined && oldDevice['subparts'][0]['sequences'] !== null) {
                  newPayload.sequence = oldDevice['subparts'][0]['sequences'][0]['sequence'];
                }
              }
              else if (args[i] === 'role') {
                if (oldDevice['modules'] !== undefined && oldDevice['modules'] !== null && oldDevice['modules'].length !== 0) {
                  newPayload.role = oldDevice['modules'][0]['role'];
                }
              } else if (args[i] === 'parameters') {
                // Loop through old parameters value
                if (oldDevice['parameters'].length !== 0 && oldDevice['parameters'] !== null && oldDevice['parameters'] !== undefined) {

                  var oldParameters = oldDevice['parameters'];
                  var newParameters = null;
                  if (oldParameters != null && oldParameters.length !== 0) {
                    newParameters = [];
                  }
                  var parameterKeys = ['name', 'units', 'value', 'variable'];
                  for (var oldParameter of oldParameters) {
                    var p = {};

                    for (var paraKey of parameterKeys)
                    {
                      if (oldParameter[paraKey] !== undefined && oldParameter[paraKey] !== null) {
                        p[paraKey] = oldParameter[paraKey];
                      }
                    }
                    newParameters.push(p);
                  }
                  newPayload.parameters = newParameters;
                }
              } else if (args[i] === 'partIds') {
                newPayload[args[i]] = oldDevice['subBioDesignIds'];
              } else if (args[i] === 'name' || args[i] === 'displayId') {
                if (oldDevice[args[i]] !== null && oldDevice[args[i]] !== undefined) {
                  newPayload[args[i]] = oldDevice[args[i]];
                }
              }
            } else {

              // Otherwise include payload value.
              newPayload[args[i]] = request.payload[args[i]];
            }
          }

          // Create a new Device object.
          var newRequest = {
            url: '/api/device',
            method: 'POST',
            payload: newPayload,
            credentials: request.auth.credentials
          };

          server.inject(newRequest, (response) => {

            if (response.statusCode !== 200) {
              return reply(response.result);
            }

            done(null, response.result); //returns new bioDesignId

          });

        }],
        versionUpdate: ['createNewPart', function (results, done) {

          var versionResults = request.pre.checkVersion;
          var lastUpdatedId = versionResults[0];
          var versionNumber = versionResults[1];

          const oldId = lastUpdatedId;
          const partId = results.createNewPart;  // id of new Part.

          //change this to just updating the version --> because biodesign is creating the version
          if (lastUpdatedId !== null)
          {
            Version.updateMany({
              objectId: ObjectID(partId), //update new version number
              $isolated: 1
            }, {$set: {versionNumber: versionNumber + 1}}, (err, results) => {

              if (err) {
                return reply(err);
              }

<<<<<<< HEAD

=======
>>>>>>> c6f5593c
              Version.updateMany({
                objectId: ObjectID(oldId), //update old replacement id
                $isolated: 1
              }, {$set: {replacementVersionId: partId}}, (err, results) => {


                if (err) {
                  return reply(err);
                }


                done(null, results);
              });
            });
          } else {
            done(null, results);
          }
        }],
        // markForDelete: ['versionUpdate', function (results, done) {
        //
        //   BioDesign.findByIdAndUpdate(request.params.id, {toDelete: true}, done);
        //
        // }]
      }, (err, result) => {

        if (err) {
          return err;
        }
        return reply(result['createNewPart']); //returns new bioDesginId
      });
    }
  });



  /**
   * @api {put} /api/put
<<<<<<< HEAD
   * @apiName Search for Part
   * @apiDescription Get BioDesignId of Part based on arguments.
   * @apiGroup Convenience Methods
   * @apiVersion 4.0.0
   * @apiPermission user
   *
   * @apiParam {String} [name]  name of part.
=======
   * @apiName Search for Device
   * @apiDescription Get BioDesignId of Device based on arguments.
   * @apiGroup Convenience Methods Device
   * @apiVersion 4.0.0
   * @apiPermission user
   *
   * @apiParam {String} [name]  name of device.
>>>>>>> c6f5593c
   * @apiParam {String} [displayId]  displayId of part.
   * @apiParam {String} [role]  role of the feature
   * @apiParam {String=ATUCGRYKMSWBDHVN} [sequence]  nucleotide sequence using nucleic acid abbreviation. Case-insensitive.
   * @apiParam (Object) [parameters] can include "name", "units", "value", "variable"
   * @apiParam {Boolean} [userSpace=false] If userspace is true, it will only filter by your bioDesigns
<<<<<<< HEAD
   * @apiParam {Boolean} [searchDeleted=false] whether to search for only deleted parts (true) or only non-deleted parts (false).
   *
   * @apiParamExample {json} Request-Example:
   *  {
   "name": "BBa_0123",
   "displayId": "TetR repressible enhancer",
   "role": "PROMOTER",
   "sequence": "tccctatcagtgatagagattgacatccctatcagtgc",
   "parameters": [
    {
    "name": "enhancer unbinding rate",
    "value": 0.03,
    "variable": "K7",
    "units": "min-1"
    },
    {
    "name": "mRNA degradation rate",
    "value": 0.02,
    "variable": "dmrna",
    "units": "min-1"
     }
   ]
  }
=======
   * @apiParam (Object) [parameters] can include "name", "units", "value", "variable"
   * @apiParam {String} [createSeqFromParts]  boolean to differentiate device from part - may not be necessary
   * @apiParam (Object) [partIds]  list of partIds
   *
   *
   * @apiParamExample {json} Request-Example:
   *  {
      "name": "findDeviceTest",
      "partIds": ["598c9bfd7484ecafae736f7f","598c95e9573864af4720caec","597a0b98155a0466a37731ee"]
    }
>>>>>>> c6f5593c
   *
   * @apiSuccessExample {json} Success-Response:
   *
   [
<<<<<<< HEAD
   "5989f9e0083e509dff943dde"
   ]
=======
   "598c9c157484ecafae736f88",
   "598c9c217484ecafae736f9b"
   ]s
>>>>>>> c6f5593c
   *
   * @apiErrorExample {json} Error-Response 1:
   * {
   * "statusCode": 404,
    "error": "Not Found",
    "message": "Document not found."
   * }
   */


  server.route({
    method: 'PUT',
    path: '/device',
    config: {
      auth: {
        strategy: 'simple'
      },
      pre: [{
        assign: 'checkrole',
        method: function (request, reply) {

          var role = request.payload.role;
          if (role !== undefined && role !== null) {

            Role.checkValidRole(role, (err, results) => {

              if (err || !results) {
                return reply(Boom.badRequest('Role invalid.'));
              } else {
                reply(true);
              }
            });
          } else {
            reply(true);
          }
        }
      }],
      validate: {
        payload: {
          sort: Joi.string().default('_id'),
          limit: Joi.number().default(20),
          page: Joi.number().default(1),
          name: Joi.string().optional(),
          userId: Joi.string().optional(),
          displayId: Joi.string().optional(),
          role: Joi.string().optional(),
          partIds: Joi.array().items(Joi.string().required()).optional(),
          sequence: Joi.string().regex(/^[ATUCGRYKMSWBDHVNatucgrykmswbdhvn]+$/, 'DNA sequence').insensitive().optional(),
          parameters: Joi.array().items(
            Joi.object().keys({
              name: Joi.string().optional(),
              units: Joi.string(),
              value: Joi.number(),
              variable: Joi.string()
            })
          ).optional(),
<<<<<<< HEAD
          userSpace: Joi.boolean().default(false),
          searchDeleted: Joi.boolean().default(false)

=======
          userSpace: Joi.boolean().default(false)
>>>>>>> c6f5593c
        }
      }
    },

    handler: function (request, reply) {

<<<<<<< HEAD
      const searchDeleted = request.payload.searchDeleted;

=======
>>>>>>> c6f5593c
      Async.auto({
        findPartIdsBySequences: function (done) {

          if (request.payload.sequence !== undefined && request.payload.sequence !== null) {
<<<<<<< HEAD

            if (searchDeleted) {
              Sequence.getSequenceBySequenceString(request.payload.sequence, {toDelete: true}, done);
            } else {
              Sequence.getSequenceBySequenceString(request.payload.sequence, {toDelete: null}, done);
            }

=======
            Sequence.getSequenceBySequenceString(request.payload.sequence, done);
>>>>>>> c6f5593c
          } else {
            return done(null, null);
          }
        },
        findParts: ['findPartIdsBySequences', function (results, done) {

          var partIdsFromSequence = [];
          var partIds = [];
          var partIdsTotal = [];

          if (results.findPartIdsBySequences !== null && results.findPartIdsBySequences !== undefined) {
            partIdsFromSequence = results.findPartIdsBySequences;
          }

          if (request.payload.partIds !== undefined && request.payload.partIds !== null) {
            partIds = request.payload.partIds;
          }

          if (partIdsFromSequence.length !== 0 && partIds.length !== 0) {
            partIdsTotal = partIds.filter(function (item) {
<<<<<<< HEAD
=======

>>>>>>> c6f5593c
              return partIdsFromSequence.indexOf(item) != -1;
            });
          } else {
            partIdsTotal = partIdsFromSequence.concat(partIds.filter(function (item) {
<<<<<<< HEAD
=======

>>>>>>> c6f5593c
              return partIdsFromSequence.indexOf(item) < 0;
            }));
          }

          if (partIdsTotal.length > 0) {
<<<<<<< HEAD
            if (searchDeleted) {
              Part.getByParts(partIdsTotal, {toDelete: true}, done);
            } else {
              Part.getByParts(partIdsTotal, {toDelete: null}, done);
            }
=======
            Part.getByParts(partIdsTotal, done);
>>>>>>> c6f5593c
          } else {
            return done(null, null);
          }

        }],
        findParameters: function (done) {

          // using part documents from last step, get biodesigns
          if (request.payload.parameters !== undefined && request.payload.parameters !== null) {
<<<<<<< HEAD
            if (searchDeleted) {
              Parameter.getByParameter(request.payload.parameters, {toDelete: true}, done);
            } else {
              Parameter.getByParameter(request.payload.parameters, {toDelete: null}, done);
            }
=======
            Parameter.getByParameter(request.payload.parameters, done);
>>>>>>> c6f5593c
          }
          else {
            return done(null, null); //null array returned for unsuccesful search, return null if no parameter seached for
          }
        },
        findModules: function (done) {

          // using part documents from last step, get biodesigns
          if (request.payload.role !== undefined && request.payload.role !== null) {
<<<<<<< HEAD
            if (searchDeleted) {
              Module.getByModule(request.payload.role, {toDelete: true}, done);
            } else {
              Module.getByModule(request.payload.role, {toDelete: null}, done);
            }

=======
            Module.getByModule(request.payload.role, done);
>>>>>>> c6f5593c
          }
          else {
            return done(null, null);
          }
        },
        findBioDesigns: ['findParts', 'findParameters', 'findModules', function (results, done) {

          var intersectBDs = [];
          var setBDs = [];
          //set of duplicate bioDesigns found so far
          if (results.findParts !== null){
            setBDs.push(results.findParts);
<<<<<<< HEAD
          } else if (results.findParts === null && request.payload.sequence !== undefined) {
            setBDs.push([]);
          }

          if (results.findParameters !== null){
            setBDs.push(results.findParameters);
          } else if (results.findParameters === null && request.payload.parameters !== undefined) {
            setBDs.push([]);
          }

          if (results.findModules !== null){
            setBDs.push(results.findModules);
          } else if (results.findModules === null && request.payload.role !== undefined) {
            setBDs.push([]);
=======
          }
          if (results.findParameters !== null){
            setBDs.push(results.findParameters);
          }
          if (results.findModules !== null){
            setBDs.push(results.findModules);
>>>>>>> c6f5593c
          }

          for (var i = 0; i < setBDs.length; ++i) {
            if (i !== setBDs.length - 1) {                      //if there exists i+1,
              setBDs[i+1] = setBDs[i].filter(function (item) {  // i+1 equals to the intersect of i and i+1
<<<<<<< HEAD
                return setBDs[i+1].indexOf(item) != -1;;
              });
            } else {
              intersectBDs = setBDs[i]   //last in setBDs is the intersect of all inputs
            }
          }


=======

                return setBDs[i+1].indexOf(item) != -1;
              });
            } else {
              intersectBDs = setBDs[i];   //last in setBDs is the intersect of all inputs
            }
          }

>>>>>>> c6f5593c
          //query for all information found within bioDesignId Object, using above bioDesigns if availaible
          var query = {};
          if (request.payload.name !== undefined) {
            query['name'] = request.payload.name;
          }

          if (request.payload.displayId !== undefined) {
            query['displayId'] = request.payload.displayId;
          }

          if (request.payload.userSpace) {
            query['userId'] = request.auth.credentials.user._id.toString();
          }

<<<<<<< HEAD
          if (searchDeleted) {
            query['toDelete'] = true;
          } else {
            query['toDelete'] = null;
          }

=======
>>>>>>> c6f5593c
          //For multiple partIds or single partId
          if (request.payload.partIds !== undefined) {
            query['subBioDesignIds'] = request.payload.partIds;
          }

          // Should return everything if all arguments are empty.
          if (request.payload.name === undefined && request.payload.displayId === undefined
            && request.payload.sequence === undefined && request.payload.parameters === undefined
            && request.payload.role === undefined && request.payload.partIds === undefined) {
            return BioDesign.find(); //change this to a list of bioDesignIds
          }

          else if (Object.keys(query).length === 0) { //if there's no query for the bioDesign object
<<<<<<< HEAD
            done (null, intersectBDs)
          }

=======
            done (null, intersectBDs);
          }
>>>>>>> c6f5593c
          else if (request.payload.sequence === undefined && request.payload.parameters === undefined
            && request.payload.role === undefined) {

            return BioDesign.getBioDesignIdsByQuery([], query, done);
          }

<<<<<<< HEAD
          // If prior steps have yielded nothing but at least one argument has been non-null, should return.
          else if (((request.payload.sequence !== undefined) || (request.payload.parameters !== undefined) || (request.payload.role !== undefined) ) && intersectBDs.length === 0) {
            done(null, []);

          }

=======
>>>>>>> c6f5593c
          else {
            // Get full biodesigns.
            return BioDesign.getBioDesignIdsByQuery(intersectBDs, query, done);
          }
        }]
      }, (err, results) => {

        if (err) {
          return reply(err);
        }

        if (results.findBioDesigns.length === 0) {
          return reply([]);
        }

        return reply(results.findBioDesigns);
      });

    }
  })
  ;


<<<<<<< HEAD


=======
  /**
   * @api {put} /api/device/:filter Get Device With Filter
   * @apiName Get Device With Filter
   * @apiDescription Get attribute of a part based on arguments. Valid filters include parameters, modules, subparts,
   * sequences, annotations, features, assemblies, subdesigns, subannotations. Note that using the filters will return
   *  the bioDesign object as well.
   * @apiGroup Convenience Methods Device
   * @apiVersion 4.0.0
   * @apiPermission user
   *
   * @apiParam {String} [name]  name of device.
   * @apiParam {String} [displayId]  displayId of part.
   * @apiParam {String} [role]  role of the feature
   * @apiParam {String=ATUCGRYKMSWBDHVN} [sequence]  nucleotide sequence using nucleic acid abbreviation. Case-insensitive.
   * @apiParam (Object) [parameters] can include "name", "units", "value", "variable"
   * @apiParam {Boolean} [userSpace=false] If userspace is true, it will only filter by your bioDesigns
   * @apiParam (Object) [parameters] can include "name", "units", "value", "variable"
   * @apiParam {String} [createSeqFromParts]  boolean to differentiate device from part - may not be necessary
   * @apiParam (Object) [partIds]  list of partIds
   *
   *
   * @apiParamExample {json} Request-Example:
   *  {
       "name": "findDeviceTest"
       }

   * @apiSuccessExample {json} Success-Response (for api/part/parameters):
   *
   * [
     [
     {
         "_id": "598c9c157484ecafae736f88",
         "name": "findDeviceTest0",
         "description": null,
         "userId": "593f0d81b59d9120de14d897",
         "displayId": null,
         "imageURL": null,
         "subBioDesignIds": [
             "598c9bfd7484ecafae736f7f",
             "598c95e9573864af4720caec",
             "597a0b98155a0466a37731ee"
         ],
         "superBioDesignId": null,
         "type": "DEVICE"
     },
     {
         "_id": "598c9c157484ecafae736f8b",
         "subBioDesignIds": [
             "598c9bfd7484ecafae736f7f",
             "598c95e9573864af4720caec",
             "597a0b98155a0466a37731ee"
         ],
         "userId": "593f0d81b59d9120de14d897",
         "superSubPartId": "598c9c157484ecafae736f8a"
     }
     ],
     [
     {
         "_id": "598c9c217484ecafae736f9b",
         "name": "findDeviceTest1",
         "description": null,
         "userId": "593f0d81b59d9120de14d897",
         "displayId": null,
         "imageURL": null,
         "subBioDesignIds": [
             "598c9bfd7484ecafae736f7f",
             "598c9c1b7484ecafae736f92",
             "597a0b98155a0466a37731ee"
         ],
         "superBioDesignId": null,
         "type": "DEVICE"
     },
     {
         "_id": "598c9c217484ecafae736f9e",
         "subBioDesignIds": [
             "598c9bfd7484ecafae736f7f",
             "598c9c1b7484ecafae736f92",
             "597a0b98155a0466a37731ee"
         ],
         "userId": "593f0d81b59d9120de14d897",
         "superSubPartId": "598c9c217484ecafae736f9d"
     }
     ]
     ]
  *
  * @apiErrorExample {json} Error-Response 1 - no parts match:
  * {
  * "statusCode": 404,
  "error": "Not Found",
  "message": "Document not found."
  * }
  *
  * @apiErrorExample {json} Error-Response 2 - invalid role:
  * {
  "statusCode": 400,
  "error": "Bad Request",
  "message": "Role invalid."
  }
   */
>>>>>>> c6f5593c



  server.route({
    method: 'PUT',
    path: '/device/{filter}',
    config: {
      auth: {
        strategy: 'simple'
      },
      pre: [{
        assign: 'checkfilter',
        method: function (request, reply) {

          // Check if filter is valid.
          // TODO - update with any new biodesign attributes
          var schema = {
            filter: Joi.string().valid('parameters', 'modules', 'subparts', 'sequences', 'annotations', 'features',
              'assemblies', 'subdesigns', 'subannotations').required()
          };
          var filter = {filter: request.params.filter};

          Joi.validate(filter, schema, (err, result) => {

            if (err === null) {
              reply(true);
            } else {
              return reply(Boom.badRequest(err));
            }
          });

        }
      }],
      validate: {
        payload: {
          sort: Joi.string().default('_id'),
          limit: Joi.number().default(20),
          page: Joi.number().default(1),
          name: Joi.string().optional(),
          displayId: Joi.string().optional(),
          role: Joi.string().optional(),
          sequence: Joi.string().regex(/^[ATUCGRYKMSWBDHVNatucgrykmswbdhvn]+$/, 'DNA sequence').insensitive().optional(),
          parameters: Joi.array().items(
            Joi.object().keys({
              name: Joi.string().optional(),
              units: Joi.string(), // These should be updated.
              value: Joi.number(),
              variable: Joi.string()
            })
          ).optional(),
          userSpace: Joi.boolean().default(false)
        }
      }
    },
    handler: function (request, reply) {
<<<<<<< HEAD
      Async.auto({

        getPut: function (done) {
=======

      Async.auto({

        getPut: function (done) {

>>>>>>> c6f5593c
          var newRequest = {
            url: '/api/device',
            method: 'PUT',
            payload: request.payload,
            credentials: request.auth.credentials
          };

          server.inject(newRequest, (response) => {
<<<<<<< HEAD
=======

>>>>>>> c6f5593c
            // Check for error. Includes no document found error.
            if (response.statusCode !== 200) {
              return reply(response.result);
            }
<<<<<<< HEAD
            done(null, response.result)
=======
            done(null, response.result);
>>>>>>> c6f5593c
          });
        },
        getBioDesign : ['getPut', function (results, done) {

          var resultArr = results.getPut;
          BioDesign.getBioDesignIds(resultArr, null, false, (err, results) => {

            if (err) {
              return err;
            }
            done(null, results);
          });
        }],
        getResults: ['getBioDesign', function (results, done) {

<<<<<<< HEAD
          const filter =  request.params.filter
          var bioDesigns = results.getBioDesign;
          var filteredArr = []
=======
          const filter =  request.params.filter;
          var bioDesigns = results.getBioDesign;
          var filteredArr = [];
>>>>>>> c6f5593c

          for (let bigPart in bioDesigns) {
            var filteredObj = [null, null];

            //get filter object
            if (filter === 'parameters') {
<<<<<<< HEAD
              filteredObj[1] = bioDesigns[bigPart]['parameters'][0]
=======
              filteredObj[1] = bioDesigns[bigPart]['parameters'][0];
>>>>>>> c6f5593c
            }
            else if (filter === 'subdesigns') {
              filteredObj[1] = bioDesigns[bigPart]['subdesigns'];
            }
            else if (filter === 'modules') {
              filteredObj[1] = bioDesigns[bigPart]['modules'][0];
<<<<<<< HEAD
              delete filteredObj[1]['features']
            }
            else if (filter === 'subparts') {
              filteredObj[1] = bioDesigns[bigPart]['subparts'][0];
              delete filteredObj[1]['assemblies']
              delete filteredObj[1]['sequences']
=======
              delete filteredObj[1]['features'];
            }
            else if (filter === 'subparts') {
              filteredObj[1] = bioDesigns[bigPart]['subparts'][0];
              delete filteredObj[1]['assemblies'];
              delete filteredObj[1]['sequences'];
>>>>>>> c6f5593c
            }
            else if (filter === 'assemblies') {
              filteredObj[1] = bioDesigns[bigPart]['subparts'][0]['assemblies'][0];
            }
            else if (filter === 'sequences') {
              filteredObj[1] = bioDesigns[bigPart]['subparts'][0]['sequences'][0];
<<<<<<< HEAD
              delete filteredObj[1]['subannotations']
              delete filteredObj[1]['annotations']
=======
              delete filteredObj[1]['subannotations'];
              delete filteredObj[1]['annotations'];
>>>>>>> c6f5593c
            }
            else if (filter === 'subannotations') {
              filteredObj[1] = bioDesigns[bigPart]['subparts'][0]['sequences'][0]['subannotations'];
            }
            else if (filter === 'annotations') {
              filteredObj[1] = bioDesigns[bigPart]['subparts'][0]['sequences'][0]['annotations'][0];
<<<<<<< HEAD
              delete filteredObj[1]['features']
            }
            else if (filter === 'features') {
              filteredObj[1] = bioDesigns[bigPart]['modules'][0]['features'][0]
=======
              delete filteredObj[1]['features'];
            }
            else if (filter === 'features') {
              filteredObj[1] = bioDesigns[bigPart]['modules'][0]['features'][0];
>>>>>>> c6f5593c
            }

            //get bioDesign object
            filteredObj[0] = bioDesigns[bigPart];
            delete filteredObj[0]['parameters'];
            delete filteredObj[0]['modules'];
            delete filteredObj[0]['subparts'];
            delete filteredObj[0]['subdesigns'];

            filteredArr.push(filteredObj);
          }

          if (filteredArr.length > 0 && typeof filteredArr[0] === 'string') {
            return reply(filteredArr.join());
          } else {
            return reply(filteredArr);
          }
        }]
<<<<<<< HEAD
      })
=======
      });
>>>>>>> c6f5593c
    }
  });






  /**
   * @api {post} /api/device Get Device
   * @apiName Get Device
   * @apiDescription Get device based on bioDesignId
   * @apiGroup Convenience Methods Device
   * @apiVersion 4.0.0
   * @apiPermission user
   *
   * @apiParam {String} name  name of part.
   * @apiParam {String} [displayId]  displayId of part.
   * @apiParam {String} [userId]  id of user.
   * @apiParam {String} [role]  role of the feature
   * @apiParam (Object) [parameters] can include "name", "units", "value", "variable"
   * @apiParam {String} [createSeqFromParts]  boolean to differentiate device from part - may not be necessary
   * @apiParam (Object) [partIds]  list of partIds
   *
   * @apiParamExample {json} Request-Example:
   * http://localhost:9000/api/device/59764361b06d2654210a7895
   *
   * @apiSuccessExample {string} Success-Response:
   *
   [{
       "_id": "59764361b06d2654210a7895",
       "name": "B001",
       "description": null,
       "userId": "593f0d81b59d9120de14d897",
       "displayId": "sample",
       "imageURL": null,
       "subBioDesignIds": [
           "596fa7165fe2743c2a5c4f76",
           "596fa73a5fe2743c2a5c4f7d",
           "5963d15239f53707ea81993a"
       ],
       "superBioDesignId": null,
       "type": "DEVICE",
       "subparts": [
           {
               "_id": "59764361b06d2654210a7898",
               "name": "B001",
               "description": null,
               "userId": "593f0d81b59d9120de14d897",
               "displayId": "sample",
               "bioDesignId": "59764361b06d2654210a7895",
               "assemblies": [
                   {
                       "_id": "59764361b06d2654210a7899",
                       "subBioDesignIds": [
                           "596fa7165fe2743c2a5c4f76",
                           "596fa73a5fe2743c2a5c4f7d",
                           "5963d15239f53707ea81993a"
                       ],
                       "userId": "593f0d81b59d9120de14d897",
                       "superSubPartId": "59764361b06d2654210a7898"
                   }
               ],
               "sequences": [
                   {
                       "_id": "59764361b06d2654210a789a",
                       "name": "B001",
                       "description": null,
                       "userId": "593f0d81b59d9120de14d897",
                       "displayId": "sample",
                       "featureId": "59764361b06d2654210a789f",
                       "partId": "59764361b06d2654210a7898",
                       "sequence": "DDDDDDDDDDDDDGGGGGGGGGGCCCCCCCC",
                       "isLinear": null,
                       "isSingleStranded": null,
                       "subannotations": [
                           {
                               "_id": "59764361b06d2654210a789b",
                               "name": "B001",
                               "description": null,
                               "userId": "593f0d81b59d9120de14d897",
                               "sequenceId": null,
                               "superSequenceId": "59764361b06d2654210a789a",
                               "start": 1,
                               "end": 13,
                               "isForwardStrand": true
                           },
                           {
                               "_id": "59764361b06d2654210a789c",
                               "name": "B001",
                               "description": null,
                               "userId": "593f0d81b59d9120de14d897",
                               "sequenceId": null,
                               "superSequenceId": "59764361b06d2654210a789a",
                               "start": 14,
                               "end": 23,
                               "isForwardStrand": true
                           },
                           {
                               "_id": "59764361b06d2654210a789d",
                               "name": "B001",
                               "description": null,
                               "userId": "593f0d81b59d9120de14d897",
                               "sequenceId": null,
                               "superSequenceId": "59764361b06d2654210a789a",
                               "start": 24,
                               "end": 31,
                               "isForwardStrand": true
                           }
                       ],
                       "annotations": [
                           {
                               "_id": "59764361b06d2654210a789e",
                               "name": "B001",
                               "description": null,
                               "userId": "593f0d81b59d9120de14d897",
                               "sequenceId": "59764361b06d2654210a789a",
                               "superSequenceId": null,
                               "start": 1,
                               "end": 31,
                               "isForwardStrand": true,
                               "features": [
                                   {
                                       "_id": "59764361b06d2654210a789f",
                                       "name": "B001",
                                       "description": null,
                                       "userId": "593f0d81b59d9120de14d897",
                                       "displayId": "sample",
                                       "role": "MODULE",
                                       "annotationId": "59764361b06d2654210a789e",
                                       "superAnnotationId": null,
                                       "moduleId": "59764361b06d2654210a7897"
                                   }
                               ]
                           }
                       ]
                   }
               ]
           }
       ],
       "modules": [
           {
               "_id": "59764361b06d2654210a7897",
               "name": "B001",
               "description": null,
               "userId": "593f0d81b59d9120de14d897",
               "displayId": "sample",
               "bioDesignId": "59764361b06d2654210a7895",
               "role": "MODULE",
               "submoduleIds": null,
               "features": [
                   {
                       "_id": "59764361b06d2654210a789f",
                       "name": "B001",
                       "description": null,
                       "userId": "593f0d81b59d9120de14d897",
                       "displayId": "sample",
                       "role": "MODULE",
                       "annotationId": "59764361b06d2654210a789e",
                       "superAnnotationId": null,
                       "moduleId": "59764361b06d2654210a7897"
                   }
               ]
           }
       ],
       "parameters": [
           {
               "_id": "59764361b06d2654210a7896",
               "name": null,
               "userId": "593f0d81b59d9120de14d897",
               "bioDesignId": "59764361b06d2654210a7895",
               "value": 20,
               "variable": "cm",
               "units": null
           }
       ],
       "subdesigns": [
           {
               "_id": "5963d15239f53707ea81993a",
               "name": "TEST3",
               "description": null,
               "userId": "593f0d81b59d9120de14d897",
               "displayId": "sample",
               "imageURL": null,
               "subBioDesignIds": null,
               "superBioDesignId": "59776aea15d1c358a3f2940b",
               "subparts": [
                   {
                       "_id": "5963d15239f53707ea81993d",
                       "name": "TEST3",
                       "description": null,
                       "userId": "593f0d81b59d9120de14d897",
                       "displayId": "sample",
                       "bioDesignId": "5963d15239f53707ea81993a",
                       "assemblyId": "59776aea15d1c358a3f2940f",
                       "sequences": [
                           {
                               "_id": "5963d15239f53707ea81993e",
                               "name": "TEST3",
                               "description": null,
                               "userId": "593f0d81b59d9120de14d897",
                               "displayId": "sample",
                               "featureId": "5963d15239f53707ea819940",
                               "partId": "5963d15239f53707ea81993d",
                               "sequence": "CCCCCCCC",
                               "isLinear": null,
                               "isSingleStranded": null,
                               "annotations": [
                                   {
                                       "_id": "5963d15239f53707ea81993f",
                                       "name": "TEST3",
                                       "description": null,
                                       "userId": "593f0d81b59d9120de14d897",
                                       "sequenceId": "5963d15239f53707ea81993e",
                                       "start": 1,
                                       "end": 8,
                                       "isForwardStrand": true,
                                       "features": [
                                           {
                                               "_id": "5963d15239f53707ea819940",
                                               "name": "TEST3",
                                               "description": null,
                                               "userId": "593f0d81b59d9120de14d897",
                                               "displayId": "sample",
                                               "role": "PROMOTER",
                                               "annotationId": "5963d15239f53707ea81993f",
                                               "moduleId": "5963d15239f53707ea81993c",
                                               "superAnnotationId": "59776aea15d1c358a3f29413"
                                           }
                                       ]
                                   }
                               ]
                           }
                       ]
                   }
               ],
               "modules": [
                   {
                       "_id": "5963d15239f53707ea81993c",
                       "name": "TEST3",
                       "description": null,
                       "userId": "593f0d81b59d9120de14d897",
                       "displayId": "sample",
                       "bioDesignId": "5963d15239f53707ea81993a",
                       "role": "PROMOTER",
                       "submoduleIds": null,
                       "features": [
                           {
                               "_id": "5963d15239f53707ea819940",
                               "name": "TEST3",
                               "description": null,
                               "userId": "593f0d81b59d9120de14d897",
                               "displayId": "sample",
                               "role": "PROMOTER",
                               "annotationId": "5963d15239f53707ea81993f",
                               "moduleId": "5963d15239f53707ea81993c",
                               "superAnnotationId": "59776aea15d1c358a3f29413"
                           }
                       ]
                   }
               ],
               "parameters": [
                   {
                       "_id": "5963d15239f53707ea81993b",
                       "name": null,
                       "userId": "593f0d81b59d9120de14d897",
                       "bioDesignId": "5963d15239f53707ea81993a",
                       "value": 20,
                       "variable": "cm",
                       "units": null
                   }
               ]
           },
           {
               "_id": "596fa7165fe2743c2a5c4f76",
               "name": "secondTEST1",
               "description": null,
               "userId": "593f0d81b59d9120de14d897",
               "displayId": "sample",
               "imageURL": null,
               "subBioDesignIds": null,
               "superBioDesignId": "59776aea15d1c358a3f2940b",
               "type": "PART",
               "subparts": [
                   {
                       "_id": "596fa7165fe2743c2a5c4f79",
                       "name": "secondTEST1",
                       "description": null,
                       "userId": "593f0d81b59d9120de14d897",
                       "displayId": "sample",
                       "bioDesignId": "596fa7165fe2743c2a5c4f76",
                       "assemblyId": "59776aea15d1c358a3f2940f",
                       "sequences": [
                           {
                               "_id": "596fa7165fe2743c2a5c4f7a",
                               "name": "secondTEST1",
                               "description": null,
                               "userId": "593f0d81b59d9120de14d897",
                               "displayId": "sample",
                               "featureId": "596fa7165fe2743c2a5c4f7c",
                               "partId": "596fa7165fe2743c2a5c4f79",
                               "sequence": "DDDDDDDDDDDDD",
                               "isLinear": null,
                               "isSingleStranded": null,
                               "annotations": [
                                   {
                                       "_id": "596fa7165fe2743c2a5c4f7b",
                                       "name": "secondTEST1",
                                       "description": null,
                                       "userId": "593f0d81b59d9120de14d897",
                                       "sequenceId": "596fa7165fe2743c2a5c4f7a",
                                       "superSequenceId": null,
                                       "start": 1,
                                       "end": 13,
                                       "isForwardStrand": true,
                                       "features": [
                                           {
                                               "_id": "596fa7165fe2743c2a5c4f7c",
                                               "name": "secondTEST1",
                                               "description": null,
                                               "userId": "593f0d81b59d9120de14d897",
                                               "displayId": "sample",
                                               "role": "PROMOTER",
                                               "annotationId": "596fa7165fe2743c2a5c4f7b",
                                               "superAnnotationId": "59776aea15d1c358a3f29411",
                                               "moduleId": "596fa7165fe2743c2a5c4f78"
                                           }
                                       ]
                                   }
                               ]
                           }
                       ]
                   }
               ],
               "modules": [
                   {
                       "_id": "596fa7165fe2743c2a5c4f78",
                       "name": "secondTEST1",
                       "description": null,
                       "userId": "593f0d81b59d9120de14d897",
                       "displayId": "sample",
                       "bioDesignId": "596fa7165fe2743c2a5c4f76",
                       "role": "PROMOTER",
                       "submoduleIds": null,
                       "features": [
                           {
                               "_id": "596fa7165fe2743c2a5c4f7c",
                               "name": "secondTEST1",
                               "description": null,
                               "userId": "593f0d81b59d9120de14d897",
                               "displayId": "sample",
                               "role": "PROMOTER",
                               "annotationId": "596fa7165fe2743c2a5c4f7b",
                               "superAnnotationId": "59776aea15d1c358a3f29411",
                               "moduleId": "596fa7165fe2743c2a5c4f78"
                           }
                       ]
                   }
               ],
               "parameters": [
                   {
                       "_id": "596fa7165fe2743c2a5c4f77",
                       "name": null,
                       "userId": "593f0d81b59d9120de14d897",
                       "bioDesignId": "596fa7165fe2743c2a5c4f76",
                       "value": 300,
                       "variable": "cm",
                       "units": null
                   }
               ]
           },
           {
               "_id": "596fa73a5fe2743c2a5c4f7d",
               "name": "secondTEST2",
               "description": null,
               "userId": "593f0d81b59d9120de14d897",
               "displayId": "sample",
               "imageURL": null,
               "subBioDesignIds": null,
               "superBioDesignId": "59776aea15d1c358a3f2940b",
               "type": "PART",
               "subparts": [
                   {
                       "_id": "596fa73a5fe2743c2a5c4f80",
                       "name": "secondTEST2",
                       "description": null,
                       "userId": "593f0d81b59d9120de14d897",
                       "displayId": "sample",
                       "bioDesignId": "596fa73a5fe2743c2a5c4f7d",
                       "assemblyId": "59776aea15d1c358a3f2940f",
                       "sequences": [
                           {
                               "_id": "596fa73a5fe2743c2a5c4f81",
                               "name": "secondTEST2",
                               "description": null,
                               "userId": "593f0d81b59d9120de14d897",
                               "displayId": "sample",
                               "featureId": "596fa73a5fe2743c2a5c4f83",
                               "partId": "596fa73a5fe2743c2a5c4f80",
                               "sequence": "GGGGGGGGGG",
                               "isLinear": null,
                               "isSingleStranded": null,
                               "annotations": [
                                   {
                                       "_id": "596fa73a5fe2743c2a5c4f82",
                                       "name": "secondTEST2",
                                       "description": null,
                                       "userId": "593f0d81b59d9120de14d897",
                                       "sequenceId": "596fa73a5fe2743c2a5c4f81",
                                       "superSequenceId": null,
                                       "start": 1,
                                       "end": 10,
                                       "isForwardStrand": true,
                                       "features": [
                                           {
                                               "_id": "596fa73a5fe2743c2a5c4f83",
                                               "name": "secondTEST2",
                                               "description": null,
                                               "userId": "593f0d81b59d9120de14d897",
                                               "displayId": "sample",
                                               "role": "PROMOTER",
                                               "annotationId": "596fa73a5fe2743c2a5c4f82",
                                               "superAnnotationId": "59776aea15d1c358a3f29412",
                                               "moduleId": "596fa73a5fe2743c2a5c4f7f"
                                           }
                                       ]
                                   }
                               ]
                           }
                       ]
                   }
               ],
               "modules": [
                   {
                       "_id": "596fa73a5fe2743c2a5c4f7f",
                       "name": "secondTEST2",
                       "description": null,
                       "userId": "593f0d81b59d9120de14d897",
                       "displayId": "sample",
                       "bioDesignId": "596fa73a5fe2743c2a5c4f7d",
                       "role": "PROMOTER",
                       "submoduleIds": null,
                       "features": [
                           {
                               "_id": "596fa73a5fe2743c2a5c4f83",
                               "name": "secondTEST2",
                               "description": null,
                               "userId": "593f0d81b59d9120de14d897",
                               "displayId": "sample",
                               "role": "PROMOTER",
                               "annotationId": "596fa73a5fe2743c2a5c4f82",
                               "superAnnotationId": "59776aea15d1c358a3f29412",
                               "moduleId": "596fa73a5fe2743c2a5c4f7f"
                           }
                       ]
                   }
               ],
               "parameters": [
                   {
                       "_id": "596fa73a5fe2743c2a5c4f7e",
                       "name": null,
                       "userId": "593f0d81b59d9120de14d897",
                       "bioDesignId": "596fa73a5fe2743c2a5c4f7d",
                       "value": 0.03,
                       "variable": "cm",
                       "units": null
                   }
               ]
           }
       ]
   }
   ]
   *
   * @apiErrorExample
   *
   * TBD
   */


  server.route({
    method: 'GET',
    path: '/device/{id}',
    config: {
      auth: {
        strategy: 'simple',
      },
      pre: [{
        assign: 'checkVersion',
        method: function (request, reply) {

          var bioDesignId = request.params.id;

          Version.findNewest(bioDesignId, 'bioDesign', (err, results) => {
<<<<<<< HEAD
=======

>>>>>>> c6f5593c
            if (err) {
              return err;
            } else {
              // This automatically find newest version if it exists, if not returns original
              reply (results);
            }
          });
        }
      }]
    },
    handler: function (request, reply) {

      var versionResults = request.pre.checkVersion;
<<<<<<< HEAD
      var lastUpdatedId = versionResults[0]  //returns current id, if no newer version
=======
      var lastUpdatedId = versionResults[0];  //returns current id, if no newer version
>>>>>>> c6f5593c

      BioDesign.getBioDesignIds(lastUpdatedId, null, null, (err, bioDesign) => {

        if (err) {
          return reply(err);
        }

        if (!bioDesign || bioDesign.length === 0) {
          return reply(Boom.notFound('Document not found.'));
        }

        return reply(bioDesign);

      });
    }
  });


  /**
   * @api {post} /api/device Create Device
   * @apiName Create Device
   * @apiDescription Create device based on arguments and part ids
   * @apiGroup Convenience Methods Device
   * @apiVersion 4.0.0
   * @apiPermission user
   *
   * @apiParam {String} name  name of part.
   * @apiParam {String} [displayId]  displayId of part.
   * @apiParam {String} [userId]  id of user.
   * @apiParam {String} [role]  role of the feature
   * @apiParam (Object) [parameters] can include "name", "units", "value", "variable"
   * @apiParam {String} [createSeqFromParts]  boolean to differentiate device from part - may not be necessary
   * @apiParam (Object) [partIds]  list of partIds
   *
   * @apiParamExample {json} Request-Example:
   *
   {
       "name": "B001",
       "parameters": [
           {"value": 20,
           "variable": "cm"
           }
       ],
       "role": "MODULE",
       "displayId": "sample",
       "createSeqFromParts": "true",
       "partIds": ["596fa7165fe2743c2a5c4f76","596fa73a5fe2743c2a5c4f7d","596fa74b5fe2743c2a5c4f84"]
   }
   *
   * List of partIds was compiled from creating parts and collecting their bioDesignIds.
   * Replace with bioDesignIds from locally created parts
   *
   * @apiSuccessExample {string} Success-Response:
   * 596fb1a516da153d08ed51b0
   *
   * @apiErrorExample {json} Error-Response 1 - Invalid role:
   * {
   *  "statusCode": 400,
   *  "error": "Bad Request",
   *  "message": "Role invalid."
   *  }
   */


  server.route({
    method: 'POST',
    path: '/device',
    config: {
      auth: {
        strategy: 'simple'
      },
      pre: [{
        assign: 'checkrole',
        method: function (request, reply) {

          var role = request.payload.role;
          if (role !== undefined && role !== null) {

            Role.checkValidRole(role, (err, results) => {

              if (err || !results) {
                return reply(Boom.badRequest('Role invalid.'));
              } else {
                reply(true);
              }
            });
          } else {
            reply(true);
          }
        }
      }],
      validate: {
        payload: {
          name: Joi.string().required(),
          userId: Joi.string().optional(),
          displayId: Joi.string().optional(),
          role: Joi.string().uppercase().optional(),
          partIds: Joi.array().items(Joi.string().required()).required(),
          sequence: Joi.string().insensitive().optional(),
          createSeqFromParts: Joi.boolean().required(),
          parameters: Joi.array().items(
            Joi.object().keys({
              name: Joi.string().optional(),
              units: Joi.string(), // These should be updated.
              value: Joi.number(),
              variable: Joi.string()
            })
          ).optional()
        }
      }
    },

    handler: function (request, reply) {

      //Used to create a Device consisting of a BioDesign, Part, and Assembly.
      // Optionally, may also create a Sequence, Feature, BasicModule, Parameters, and Annotations.
      //async.auto task `createAssembly` has a non-existent dependency `createSubAssemblyIds`
      // in createSubpart, createSubAssemblyIds
      //noinspection JSDuplicatedDeclaration
      Async.auto({
        createBioDesign: function (done) {

          var subBioDesignIds = request.payload.partIds;

          BioDesign.create(
            request.payload.name,
            null, // description
            request.auth.credentials.user._id.toString(),
            request.payload.displayId,
            null, //imageUrl
            subBioDesignIds,
            null, //superBioDesignIds
            'DEVICE', //type
            request.auth.credentials.session.application.toString(), //application
            done);
        },
        updateSubBioDesignSuperDesign: ['createBioDesign', function (results, done) {

          // Need to update superDesign that belong to subdesigns
          // so that they have new bioDesginId associated
          var superBioDesignId = results.createBioDesign._id.toString();
          var subBioDesignIds = request.payload.partIds;

          if (subBioDesignIds !== undefined && subBioDesignIds !== null) {
            var allPromises = [];

            for (var i = 0; i < subBioDesignIds.length; ++i) {
              var promise = new Promise((resolve, reject) => {

                BioDesign.findOneAndUpdate({
                  _id: ObjectID(subBioDesignIds[i]),
                  $isolated: 1
                }, {$set: {superBioDesignId: superBioDesignId}}, (err, results) => {

                  if (err) {
                    reject(err);
                  } else {
                    resolve(results);
                  }
                });
              });
              allPromises.push(promise);
            }
            Promise.all(allPromises).then((resolve, reject) => {

              if (reject) {
                reply(reject);
              }
              done(null, resolve);
            });
          } else {
            done(null, []);
          }

        }],
        createParameters: ['createBioDesign', function (results, done) {

          if (request.payload.parameters !== undefined && request.payload.parameters !== null) {

            var bioDesignId = results.createBioDesign._id.toString();
            var param = request.payload.parameters;
            var parameterLabels = ['name', 'value', 'variable', 'units'];

            for (let p of param) {
              for (let label of parameterLabels) {
                if (p[label] === undefined) {
                  p[label] = null;
                }
              }
            }

            var allPromises = [];
            for (var i = 0; i < param.length; ++i) {
              var promise = new Promise((resolve, reject) => {

                Parameter.create(
                  param[i]['name'],
                  request.auth.credentials.user._id.toString(),
                  bioDesignId,
                  param[i]['value'],
                  param[i]['variable'],
                  param[i]['units'],
                  (err, results) => {

                    if (err) {
                      reject(err);
                    } else {
                      resolve(results);
                    }
                  });
              });
              allPromises.push(promise);
            }

            Promise.all(allPromises).then((resolve, reject) => {

              done(null, resolve);
            });
          }
          else {
            done(null, []);
          }
        }],
        createModule: ['createBioDesign', function (results, done) {

          if (request.payload.role !== undefined && request.payload.role !== null) {
            var bioDesignId = results.createBioDesign._id.toString();

            Module.create(
              request.payload.name,
              null, // description
              request.auth.credentials.user._id.toString(),
              request.payload.displayId,
              bioDesignId,
              request.payload.role,
              null, // no submoduleIds
              done);
          }
          else {
            done(null, []);
          }
        }],
        createSubpart: ['createBioDesign', function (results, done) {

          var bioDesignId = results.createBioDesign._id.toString();

          Part.create(
            request.payload.name,
            null, // no description
            request.auth.credentials.user._id.toString(),
            request.payload.displayId,
            bioDesignId,
            done);
        }],
        createAssembly: ['createSubpart', function (results, done) {

          // Links assembly to subpart of current Device.

          var superSubPartId = results.createSubpart._id.toString();
          var subBioDesignIds = request.payload.partIds;

          if (subBioDesignIds !== undefined && subBioDesignIds !== null) {
            Assembly.create(
              subBioDesignIds,
              request.auth.credentials.user._id.toString(),
              superSubPartId,
              done);
          } else {
            done(null, []);
          }
        }],
        updateSubDesignSubParts: ['createAssembly', function (results, done) {


          if (request.payload.sequence === undefined || request.payload.sequence === null) {
            // Need to update subparts that belong to subdesigns
            // so that they have new assemblyId associated
            var assemblyId = results.createAssembly._id.toString();
            var subBioDesignIds = request.payload.partIds;

            if (subBioDesignIds !== undefined && subBioDesignIds !== null) {
              var allPromises = [];


              for (var i = 0; i < subBioDesignIds.length; ++i) {
                var promise = new Promise((resolve, reject) => {

                  Part.updateMany({
                    bioDesignId: subBioDesignIds[i],
                    $isolated: 1
                  }, {$set: {assemblyId: assemblyId}}, (err, results) => {

                    if (err) {
                      reject(err);
                    } else {
                      resolve(results);
                    }
                  });
                });
                allPromises.push(promise);
              }

              Promise.all(allPromises).then((resolve, reject) => {

                if (reject) {
                  reply(reject);
                }

                done(null, resolve);
              });
            } else {
              done(null, []);
            }
          }
          else {
            return done(null, []);
          }
        }],
        getSubSubPartIds: ['createSubpart', function (results, done) {


          if (request.payload.sequence === undefined || request.payload.sequence === null) {

            var subBioDesignIds = request.payload.partIds;
            var allPromises = [];
            var subSubPartIds = {};

            for (var i = 0; i < subBioDesignIds.length; ++i) {
              var promise = new Promise((resolve, reject) => {

                //sends value i to function so that order is kept track of
                Part.findByBioDesignIdOnly(i, subBioDesignIds[i], (err, results) => {

                  if (err) {
                    reject(err);


                  } else {

                    var key = results[0];  //i is returned here, partId is saved under i
                    var resPart = results[1];

                    // if (resPart.length !== 0) {
                    var subSubPartId = resPart[0]['_id'];
                    subSubPartIds[key] = subSubPartId;
                    // }
                    // else {
                    //   done(null, key)
                    // }
                    resolve(results);
                  }
                });
              });
              allPromises.push(promise);
            }
            Promise.all(allPromises).then((resolve, reject) => {

              if (reject) {
                reply(reject);
              }
              done(null, subSubPartIds);
            });
          }
          else {
            return done(null, []);
          }
        }],
        getSequences: ['createSubpart', 'getSubSubPartIds', function (results, done) {

          if (request.payload.sequence === undefined || request.payload.sequence === null) {

            //get all subSequences!
            var subSubPartIds = results.getSubSubPartIds;
            var subBioDesignIds = request.payload.partIds;
            var allPromises = [];

            //array for exact length created to
            var subSequenceIds = Array.apply(null, Array(subBioDesignIds.length)).map(String.prototype.valueOf, '0');
            var superSequenceArr = Array.apply(null, Array(subBioDesignIds.length)).map(String.prototype.valueOf, '0');
            var subFeatureIds = Array.apply(null, Array(subBioDesignIds.length)).map(String.prototype.valueOf, '0');

            for (var i = 0; i < subBioDesignIds.length; ++i) {
              var promise = new Promise((resolve, reject) => {

                //sends value i to function so that order is kept track of
                Sequence.findByPartIdOnly(i, subSubPartIds[i], (err, results) => {

                  if (err) {
                    return reject(err);
                  }
                  else if (results[1].length == 0) {
                    var key = results[0];
                    superSequenceArr[key] = null; //null string
                    subSequenceIds[key] = null;
                    subFeatureIds[key] = null;

                    resolve(results);
                  }

                  else {
                    var key2 = results[0];
                    superSequenceArr[key2] = results[1][0]['sequence'];
                    subSequenceIds[key2] = results[1][0]['_id'];
                    subFeatureIds[key2] = results[1][0]['featureId'];

                    resolve(results);
                  }
                });
              });
              allPromises.push(promise);
            }
            Promise.all(allPromises).then((resolve, reject) => {

              if (reject) {
                reply(reject);
              }
              done(null, [subSequenceIds, superSequenceArr, subFeatureIds]);
            });
          }
          else {
            return done(null, []);
          }
        }],
        createSequence: ['createSubpart', 'getSequences', function (results, done) {

          if (request.payload.sequence === undefined || request.payload.sequence === null) {

            //get all subSequences and concatenates them to create the superSequence!
            var partId = results.createSubpart._id.toString();
            var sequences = results.getSequences;

            var superSequenceArr = sequences[1];
            //var subBioDesignIds = request.payload.partIds;

            var superSequence = superSequenceArr.join('');

            Sequence.create(
              request.payload.name,
              null, // no description
              request.auth.credentials.user._id.toString(),
              request.payload.displayId,
              null, // featureId null
              partId,
              superSequence, //combination of sequences
              null,//isLinear
              null,//isSingleStranded
              done);
          }
          else {
            return done(null, []);
          }
        }],
        createSubAnnotations: ['createSequence', 'getSequences', function (results, done) {

          if (request.payload.sequence === undefined || request.payload.sequence === null) {

            // Create subAnnotations for all subBioDesigns connected to subFeatures
            var superSequenceId = results.createSequence._id.toString();
            var superSequenceArr = results.getSequences[1];

            var allPromises = [];
            var position = 1; //sequences start at 1

            var subAnnotationIds = Array.apply(null, Array(superSequenceArr.length)).map(String.prototype.valueOf, '0');

            for (var i = 0; i < superSequenceArr.length; ++i) {

              if (superSequenceArr[i] !== null) {

                var promise = new Promise((resolve, reject) => {

                  var subSequence = superSequenceArr[i];
                  var subSequenceLength = subSequence.length;
                  var start = position;
                  var end = position + subSequenceLength - 1;
                  position = end + 1; //setup for next annotation

                  Annotation.createWithIndex(
                    i,
                    request.payload.name,
                    null, // description,
                    request.auth.credentials.user._id.toString(),
                    null, //sequenceId
                    superSequenceId, // superSequenceId
                    start, // start
                    end, // end
                    true, // isForwardString
                    (err, results) => {

                      if (err) {
                        reject(err);
                      } else {
                        var key = results[0];
                        //calling createDevice  multiple times will create multiple annotations per feature
                        //saving id of specific annotation when created is important!
                        subAnnotationIds[key] = results[1]._id.toString();
                        resolve(results[1]);
                      }
                    });
                });
              }
              allPromises.push(promise);
            }

            Promise.all(allPromises).then((resolve, reject) => {

              if (reject) {
                reply(reject);
              }
              done(null, subAnnotationIds);
            });
          }
          else {
            return done(null, []);
          }
        }],
        updateSubFeaturesSuperAnnotationId: ['getSequences', 'createSubAnnotations', function (results, done) {

          if (request.payload.sequence === undefined || request.payload.sequence === null) {

            // Update superAnnotationIds in order in all subFeatures
            //get featuresIds from getSequences and use to update subFeatureAnnotationIds

            var subFeatureIds = results.getSequences[2];
            var subAnnotationIds = results.createSubAnnotations;
            var allPromises = [];

            for (var i = 0; i < subFeatureIds.length; ++i) {

              var promise = new Promise((resolve, reject) => {

                Feature.findOneAndUpdate({
                  _id: ObjectID(subFeatureIds[i]),
                  $isolated: 1
                }, {$set: {superAnnotationId: subAnnotationIds[i]}}, (err, results) => {

                  if (err) {
                    reject(err);
                  } else {
                    resolve(results);
                  }
                });
              });
              allPromises.push(promise);
            }
            Promise.all(allPromises).then((resolve, reject) => {

              if (reject) {
                reply(reject);
              }
              done(null, resolve);
            });
          }
          else {
            return done(null, []);
          }
        }],
        createSequenceFromPayload: ['createSubpart', function (results, done) {

          if (request.payload.sequence !== undefined && request.payload.sequence !== null) {

            var partId = results.createSubpart._id.toString();

            Sequence.create(
              request.payload.name,
              null, // no description
              request.auth.credentials.user._id.toString(),
              request.payload.displayId,
              null, // featureId null
              partId,
              request.payload.sequence,
              null,
              null,
              done);
          }
          else {
            return done(null, []);
          }
        }],
        createAnnotation: ['createSequence', 'createSequenceFromPayload', function (results, done) {

          var seq = '';
          var sequenceLength = 0;

          //if sequence was user defined, get it from createSequenceFromPayload. Else get it from createSequence.
          if (request.payload.sequence !== undefined && request.payload.sequence !== null) {
            seq = results.createSequenceFromPayload._id.toString();
            sequenceLength = results.createSequenceFromPayload.sequence.length;
          } else {
            seq = results.createSequence._id.toString();
            sequenceLength = results.createSequence.sequence.length;
          }

          if (sequenceLength !== undefined && request.payload.sequence !== null && sequenceLength !== 0) {

            Annotation.create(
              request.payload.name,
              null, // description,
              request.auth.credentials.user._id.toString(),
              seq, // sequenceId
              null, //superSequenceId - never updated, null indicates it is directly part of a part or device
              1, // start
              sequenceLength, // end
              true, // isForwardString
              done);
          }
          else {
            return done(null, []);
          }
        }],
        createFeature: ['createModule', 'createAnnotation', function (results, done) {

          var annotationId = null, moduleId = null;
          if (results.createAnnotation._id !== undefined) {
            annotationId = results.createAnnotation._id.toString();
          }

          if (results.createModule._id !== undefined) {
            moduleId = results.createModule._id.toString();
          }

          Feature.create(
            request.payload.name,
            null, // description
            request.auth.credentials.user._id.toString(),
            request.payload.displayId,
            request.payload.role,
            annotationId,
            null, //superAnnotationId
            moduleId,
            done);
        }],
        updateSequenceFeatureId: ['createFeature', 'createSequence', 'createSequenceFromPayload', function (results, done) {

          if (results.createFeature) {
            var featureId = results.createFeature._id.toString();

            var sequenceId = '';

            //if sequence was user defined, get it from createSequenceFromPayload. Else get it from createSequence.
            if (request.payload.sequence !== undefined && request.payload.sequence !== null) {
              sequenceId = results.createSequenceFromPayload._id.toString();
            } else {
              sequenceId = results.createSequence._id.toString();
            }

            Sequence.findOneAndUpdate({
              _id: ObjectID(sequenceId),
              $isolated: 1
            }, {$set: {featureId: featureId}}, (err, results) => {

              if (err) {
                return reply(err);
              } else {
                done(null, results);
              }
            });
          } else {
            done(null, results);
          }

        }]
      }, (err, results) => {

        if (err) {
          return reply(err);
        }
        // return reply(results);
        return reply(results.createBioDesign._id.toString());
      });
    }
  });

  /**
   * @api {delete} /api/device/undelete/:id Un-Delete Device by Id
   * @apiName  Un-Delete Device by Id
   * @apiDescription Removes Marks for deletion on part, becomes searchable again
   * @apiGroup Convenience Methods Device
   * @apiVersion 4.0.0
   * @apiPermission user
   *
   * @apiParam {String} id Device unique ID. (BioDesign ID)
   * @apiParamExample {String} id:
   * 596f9356be72299b8b10310e
   *
   * @apiSuccessExample {json} Success-Response:
   * {"message": "Success."}
   *
   */
  server.route({
    method: 'DELETE',
    path: '/device/{id}',
    config: {
      auth: {
        strategy: 'simple',
      }
    },
    handler: function (request, reply) {

      Async.auto({
        BioDesign: function (callback) {

          BioDesign.getBioDesign(request.params.id, false, (err, bioDesign) => {

            if (err) {
              return callback(err);
            }

            BioDesign.findById(request.params.id, (err, document) => {

              if (err) {
                return callback(err);
              }
              var dataModel = {};
              dataModel.subparts = bioDesign.subparts;
              dataModel.parameters = bioDesign.parameters;
              dataModel.modules = bioDesign.modules;

              BioDesign.delete(document, (err, result) => {
              });
              callback(null, dataModel);
            });
          });
        },
        Parameters: ['BioDesign', function (results, callback) {

          for (var parameter of results.BioDesign.parameters) {
            Parameter.delete(parameter, (err, results) => {
            });
          }
          callback(null, '');
        }],
        Modules: ['BioDesign', function (results, callback) {

          for (var module of results.BioDesign.modules) {
            for(var feature of module.features) {
              Feature.delete(feature, (err, results) => {});
            }
            delete module.features;
            Module.delete(module, (err, results) => {});
          }
          callback(null, '');
        }],
        Parts: ['BioDesign', function (results, callback) {

          if(results.BioDesign.subparts) {
            for (var part of results.BioDesign.subparts) {
              if(part.sequences) {
                for (var sequence of part.sequences) {
                  for (var annotation of sequence.annotations) {
                    for (var feature of annotation.features) {
                      Feature.delete(feature, (err, callback) => {
                      });
                    }
                    delete annotation.features;
                    Annotation.delete(annotation, (err, callback) => {
                    });
                  }
                  if(sequence.subannotations) {
                    for(var subannotations of sequence.subannotations) {
                      Annotation.delete(subannotations, (err, callback) => {
                      });
                    }
                  }
                  delete sequence.subannotations;
                  delete sequence.annotations;
                  Sequence.delete(sequence, (err, callback) => {
                  });
                }
              }
              if(part.assemblies) {
                for(var assembly of part.assemblies) {
                  Assembly.delete(assembly, (err, callback) => {});
                }
              }
              delete part.assemblies;
              delete part.sequences;
              Part.delete(part, (err, callback) => {
              });
            }
          }
          callback(null, results.BioDesign.subparts);
        }]
      }, (err, result) => {

        if (err) {
          return reply(err);
        }

        reply({message: 'Success.'});
      });
    }
  });

  server.route({
    method: 'DELETE',
    path: '/device/undelete/{id}',
    config: {
      auth: {
        strategy: 'simple',
      }
    },
    handler: function (request, reply) {

      Async.auto({
        BioDesign: function (callback) {

          BioDesign.findOne({
            _id: ObjectID(request.params.id),
            toDelete: true
          }, (err, document) => {

            if(document) {
              BioDesign.undelete(document, callback);
            } else {
              callback(Boom.notFound('No BioDesign Found to undelete'));
            }
          });
        },
        Parameters: ['BioDesign', function (results, callback) {

          Parameter.find({
            bioDesignId: request.params.id,
            toDelete: true
          }, (err, documents) => {

            Async.each(documents, function (parameter, callback) {

              Parameter.undelete(parameter, callback);
            }, (err) => {

              callback(err);
            });
          });
        }],
        Modules: ['BioDesign', function (results, callback) {

          Module.find({
            bioDesignId: request.params.id,
            toDelete: true
          }, (err, modules) => {

            Async.each(modules, function (module, callback) {

              Feature.find({
                moduleId: module._id.toString(),
                toDelete: true
              }, (err, features) => {

                Async.each(features, function (feature, callback) {

                  Feature.undelete(feature, callback);

                }, (err) => {

                  Module.undelete(module, callback);
                });
              });
            }, (err) => {

              callback(err, modules);
            });
          });
        }],
        Assembly: ['Parts', function (results, callback) {

          for(let part of results.Parts) {
            Assembly.find({
              superSubPartId: part._id.toString(),
              toDelete: true
            }, (err, assemblies) => {

              for(let assembly of assemblies) {

                Assembly.undelete(assembly, (err) => {

                });
              }
              callback(null, assemblies);
            });
          }
        }],
        Parts: ['BioDesign', function (results, callback) {

          Part.find({
            bioDesignId: request.params.id,
            toDelete: true
          }, (err, parts) => {

            Async.each(parts, function (part, callback) {

              Sequence.find({
                partId: part._id.toString(),
                toDelete: true
              }, (err, sequences) => {

                Async.each(sequences, function (sequence, callback) {

                  Annotation.find({
                    sequenceId: sequence._id.toString(),
                    toDelete: true
                  }, (err, annotations) => {

                    Async.each(annotations, function (annotation, callback) {

                      Feature.find({
                        annotationId: annotation._id.toString(),
                        toDelete: true
                      }, (err, features) => {

                        Async.each(features, function (feature, callback) {

                          Feature.undelete(feature, callback);
                        }, (err) => {

                          Annotation.undelete(annotation, callback);
                        }); //end each feature
                      });// feature find
                    }, (err) => {

                      Sequence.undelete(sequence, callback);
                    }); //end each annotation
                  });// annotation find
                }, (err) => {

                  Part.undelete(part, callback);
                }); //end each sequence
              });// sequence find
            }, (err) => {

              callback(err, parts);
            });// end for part
          });//part find
        }]
      }, (err, result) => {

        if (err) {
          return reply(err);
        }

        reply({message: 'Success.'});
      });
    }
  });

  next();
};


exports.register = function (server, options, next) {

  server.dependency(['auth', 'hapi-mongo-models'], internals.applyRoutes);

  next();
};


exports.register.attributes = {
  name: 'device'
};<|MERGE_RESOLUTION|>--- conflicted
+++ resolved
@@ -22,25 +22,11 @@
 
 
 
-<<<<<<< HEAD
-
-
-
-
-
-
-
-=======
->>>>>>> c6f5593c
   /**
    * @api {put} /api/device/update/:id Update Device by Id
    * @apiName  Update Device by Id
    * @apiDescription Include arguments in payload to update device.
-<<<<<<< HEAD
-   * @apiGroup Convenience Methods
-=======
    * @apiGroup Convenience Methods Device
->>>>>>> c6f5593c
    * @apiVersion 4.0.0
    * @apiPermission user
    *
@@ -151,13 +137,7 @@
 
           var bioDesignId = request.params.id;
 
-<<<<<<< HEAD
-
-          Version.findNewest(bioDesignId, 0, (err, results) => {
-=======
           Version.findNewest(bioDesignId, 'bioDesign', (err, results) => {
->>>>>>> c6f5593c
-
 
             if (err) {
               return err;
@@ -304,10 +284,6 @@
                 return reply(err);
               }
 
-<<<<<<< HEAD
-
-=======
->>>>>>> c6f5593c
               Version.updateMany({
                 objectId: ObjectID(oldId), //update old replacement id
                 $isolated: 1
@@ -345,15 +321,6 @@
 
   /**
    * @api {put} /api/put
-<<<<<<< HEAD
-   * @apiName Search for Part
-   * @apiDescription Get BioDesignId of Part based on arguments.
-   * @apiGroup Convenience Methods
-   * @apiVersion 4.0.0
-   * @apiPermission user
-   *
-   * @apiParam {String} [name]  name of part.
-=======
    * @apiName Search for Device
    * @apiDescription Get BioDesignId of Device based on arguments.
    * @apiGroup Convenience Methods Device
@@ -361,38 +328,12 @@
    * @apiPermission user
    *
    * @apiParam {String} [name]  name of device.
->>>>>>> c6f5593c
    * @apiParam {String} [displayId]  displayId of part.
    * @apiParam {String} [role]  role of the feature
    * @apiParam {String=ATUCGRYKMSWBDHVN} [sequence]  nucleotide sequence using nucleic acid abbreviation. Case-insensitive.
    * @apiParam (Object) [parameters] can include "name", "units", "value", "variable"
    * @apiParam {Boolean} [userSpace=false] If userspace is true, it will only filter by your bioDesigns
-<<<<<<< HEAD
    * @apiParam {Boolean} [searchDeleted=false] whether to search for only deleted parts (true) or only non-deleted parts (false).
-   *
-   * @apiParamExample {json} Request-Example:
-   *  {
-   "name": "BBa_0123",
-   "displayId": "TetR repressible enhancer",
-   "role": "PROMOTER",
-   "sequence": "tccctatcagtgatagagattgacatccctatcagtgc",
-   "parameters": [
-    {
-    "name": "enhancer unbinding rate",
-    "value": 0.03,
-    "variable": "K7",
-    "units": "min-1"
-    },
-    {
-    "name": "mRNA degradation rate",
-    "value": 0.02,
-    "variable": "dmrna",
-    "units": "min-1"
-     }
-   ]
-  }
-=======
-   * @apiParam (Object) [parameters] can include "name", "units", "value", "variable"
    * @apiParam {String} [createSeqFromParts]  boolean to differentiate device from part - may not be necessary
    * @apiParam (Object) [partIds]  list of partIds
    *
@@ -402,19 +343,13 @@
       "name": "findDeviceTest",
       "partIds": ["598c9bfd7484ecafae736f7f","598c95e9573864af4720caec","597a0b98155a0466a37731ee"]
     }
->>>>>>> c6f5593c
    *
    * @apiSuccessExample {json} Success-Response:
    *
    [
-<<<<<<< HEAD
-   "5989f9e0083e509dff943dde"
-   ]
-=======
    "598c9c157484ecafae736f88",
    "598c9c217484ecafae736f9b"
    ]s
->>>>>>> c6f5593c
    *
    * @apiErrorExample {json} Error-Response 1:
    * {
@@ -471,29 +406,21 @@
               variable: Joi.string()
             })
           ).optional(),
-<<<<<<< HEAD
           userSpace: Joi.boolean().default(false),
           searchDeleted: Joi.boolean().default(false)
 
-=======
-          userSpace: Joi.boolean().default(false)
->>>>>>> c6f5593c
         }
       }
     },
 
     handler: function (request, reply) {
 
-<<<<<<< HEAD
       const searchDeleted = request.payload.searchDeleted;
 
-=======
->>>>>>> c6f5593c
       Async.auto({
         findPartIdsBySequences: function (done) {
 
           if (request.payload.sequence !== undefined && request.payload.sequence !== null) {
-<<<<<<< HEAD
 
             if (searchDeleted) {
               Sequence.getSequenceBySequenceString(request.payload.sequence, {toDelete: true}, done);
@@ -501,9 +428,6 @@
               Sequence.getSequenceBySequenceString(request.payload.sequence, {toDelete: null}, done);
             }
 
-=======
-            Sequence.getSequenceBySequenceString(request.payload.sequence, done);
->>>>>>> c6f5593c
           } else {
             return done(null, null);
           }
@@ -524,32 +448,22 @@
 
           if (partIdsFromSequence.length !== 0 && partIds.length !== 0) {
             partIdsTotal = partIds.filter(function (item) {
-<<<<<<< HEAD
-=======
-
->>>>>>> c6f5593c
+
               return partIdsFromSequence.indexOf(item) != -1;
             });
           } else {
             partIdsTotal = partIdsFromSequence.concat(partIds.filter(function (item) {
-<<<<<<< HEAD
-=======
-
->>>>>>> c6f5593c
+
               return partIdsFromSequence.indexOf(item) < 0;
             }));
           }
 
           if (partIdsTotal.length > 0) {
-<<<<<<< HEAD
             if (searchDeleted) {
               Part.getByParts(partIdsTotal, {toDelete: true}, done);
             } else {
               Part.getByParts(partIdsTotal, {toDelete: null}, done);
             }
-=======
-            Part.getByParts(partIdsTotal, done);
->>>>>>> c6f5593c
           } else {
             return done(null, null);
           }
@@ -559,15 +473,11 @@
 
           // using part documents from last step, get biodesigns
           if (request.payload.parameters !== undefined && request.payload.parameters !== null) {
-<<<<<<< HEAD
             if (searchDeleted) {
               Parameter.getByParameter(request.payload.parameters, {toDelete: true}, done);
             } else {
               Parameter.getByParameter(request.payload.parameters, {toDelete: null}, done);
             }
-=======
-            Parameter.getByParameter(request.payload.parameters, done);
->>>>>>> c6f5593c
           }
           else {
             return done(null, null); //null array returned for unsuccesful search, return null if no parameter seached for
@@ -577,16 +487,12 @@
 
           // using part documents from last step, get biodesigns
           if (request.payload.role !== undefined && request.payload.role !== null) {
-<<<<<<< HEAD
             if (searchDeleted) {
               Module.getByModule(request.payload.role, {toDelete: true}, done);
             } else {
               Module.getByModule(request.payload.role, {toDelete: null}, done);
             }
 
-=======
-            Module.getByModule(request.payload.role, done);
->>>>>>> c6f5593c
           }
           else {
             return done(null, null);
@@ -599,7 +505,6 @@
           //set of duplicate bioDesigns found so far
           if (results.findParts !== null){
             setBDs.push(results.findParts);
-<<<<<<< HEAD
           } else if (results.findParts === null && request.payload.sequence !== undefined) {
             setBDs.push([]);
           }
@@ -614,29 +519,11 @@
             setBDs.push(results.findModules);
           } else if (results.findModules === null && request.payload.role !== undefined) {
             setBDs.push([]);
-=======
-          }
-          if (results.findParameters !== null){
-            setBDs.push(results.findParameters);
-          }
-          if (results.findModules !== null){
-            setBDs.push(results.findModules);
->>>>>>> c6f5593c
           }
 
           for (var i = 0; i < setBDs.length; ++i) {
             if (i !== setBDs.length - 1) {                      //if there exists i+1,
               setBDs[i+1] = setBDs[i].filter(function (item) {  // i+1 equals to the intersect of i and i+1
-<<<<<<< HEAD
-                return setBDs[i+1].indexOf(item) != -1;;
-              });
-            } else {
-              intersectBDs = setBDs[i]   //last in setBDs is the intersect of all inputs
-            }
-          }
-
-
-=======
 
                 return setBDs[i+1].indexOf(item) != -1;
               });
@@ -645,7 +532,7 @@
             }
           }
 
->>>>>>> c6f5593c
+
           //query for all information found within bioDesignId Object, using above bioDesigns if availaible
           var query = {};
           if (request.payload.name !== undefined) {
@@ -660,15 +547,12 @@
             query['userId'] = request.auth.credentials.user._id.toString();
           }
 
-<<<<<<< HEAD
           if (searchDeleted) {
             query['toDelete'] = true;
           } else {
             query['toDelete'] = null;
           }
 
-=======
->>>>>>> c6f5593c
           //For multiple partIds or single partId
           if (request.payload.partIds !== undefined) {
             query['subBioDesignIds'] = request.payload.partIds;
@@ -682,29 +566,21 @@
           }
 
           else if (Object.keys(query).length === 0) { //if there's no query for the bioDesign object
-<<<<<<< HEAD
-            done (null, intersectBDs)
-          }
-
-=======
             done (null, intersectBDs);
           }
->>>>>>> c6f5593c
+
           else if (request.payload.sequence === undefined && request.payload.parameters === undefined
             && request.payload.role === undefined) {
 
             return BioDesign.getBioDesignIdsByQuery([], query, done);
           }
 
-<<<<<<< HEAD
           // If prior steps have yielded nothing but at least one argument has been non-null, should return.
           else if (((request.payload.sequence !== undefined) || (request.payload.parameters !== undefined) || (request.payload.role !== undefined) ) && intersectBDs.length === 0) {
             done(null, []);
 
           }
 
-=======
->>>>>>> c6f5593c
           else {
             // Get full biodesigns.
             return BioDesign.getBioDesignIdsByQuery(intersectBDs, query, done);
@@ -728,10 +604,6 @@
   ;
 
 
-<<<<<<< HEAD
-
-
-=======
   /**
    * @api {put} /api/device/:filter Get Device With Filter
    * @apiName Get Device With Filter
@@ -831,7 +703,6 @@
   "message": "Role invalid."
   }
    */
->>>>>>> c6f5593c
 
 
 
@@ -887,17 +758,11 @@
       }
     },
     handler: function (request, reply) {
-<<<<<<< HEAD
+
       Async.auto({
 
         getPut: function (done) {
-=======
-
-      Async.auto({
-
-        getPut: function (done) {
-
->>>>>>> c6f5593c
+
           var newRequest = {
             url: '/api/device',
             method: 'PUT',
@@ -906,19 +771,12 @@
           };
 
           server.inject(newRequest, (response) => {
-<<<<<<< HEAD
-=======
-
->>>>>>> c6f5593c
+
             // Check for error. Includes no document found error.
             if (response.statusCode !== 200) {
               return reply(response.result);
             }
-<<<<<<< HEAD
-            done(null, response.result)
-=======
             done(null, response.result);
->>>>>>> c6f5593c
           });
         },
         getBioDesign : ['getPut', function (results, done) {
@@ -934,77 +792,46 @@
         }],
         getResults: ['getBioDesign', function (results, done) {
 
-<<<<<<< HEAD
-          const filter =  request.params.filter
-          var bioDesigns = results.getBioDesign;
-          var filteredArr = []
-=======
           const filter =  request.params.filter;
           var bioDesigns = results.getBioDesign;
           var filteredArr = [];
->>>>>>> c6f5593c
 
           for (let bigPart in bioDesigns) {
             var filteredObj = [null, null];
 
             //get filter object
             if (filter === 'parameters') {
-<<<<<<< HEAD
-              filteredObj[1] = bioDesigns[bigPart]['parameters'][0]
-=======
               filteredObj[1] = bioDesigns[bigPart]['parameters'][0];
->>>>>>> c6f5593c
             }
             else if (filter === 'subdesigns') {
               filteredObj[1] = bioDesigns[bigPart]['subdesigns'];
             }
             else if (filter === 'modules') {
               filteredObj[1] = bioDesigns[bigPart]['modules'][0];
-<<<<<<< HEAD
-              delete filteredObj[1]['features']
-            }
-            else if (filter === 'subparts') {
-              filteredObj[1] = bioDesigns[bigPart]['subparts'][0];
-              delete filteredObj[1]['assemblies']
-              delete filteredObj[1]['sequences']
-=======
               delete filteredObj[1]['features'];
             }
             else if (filter === 'subparts') {
               filteredObj[1] = bioDesigns[bigPart]['subparts'][0];
               delete filteredObj[1]['assemblies'];
               delete filteredObj[1]['sequences'];
->>>>>>> c6f5593c
             }
             else if (filter === 'assemblies') {
               filteredObj[1] = bioDesigns[bigPart]['subparts'][0]['assemblies'][0];
             }
             else if (filter === 'sequences') {
               filteredObj[1] = bioDesigns[bigPart]['subparts'][0]['sequences'][0];
-<<<<<<< HEAD
-              delete filteredObj[1]['subannotations']
-              delete filteredObj[1]['annotations']
-=======
               delete filteredObj[1]['subannotations'];
               delete filteredObj[1]['annotations'];
->>>>>>> c6f5593c
             }
             else if (filter === 'subannotations') {
               filteredObj[1] = bioDesigns[bigPart]['subparts'][0]['sequences'][0]['subannotations'];
             }
             else if (filter === 'annotations') {
               filteredObj[1] = bioDesigns[bigPart]['subparts'][0]['sequences'][0]['annotations'][0];
-<<<<<<< HEAD
-              delete filteredObj[1]['features']
-            }
-            else if (filter === 'features') {
-              filteredObj[1] = bioDesigns[bigPart]['modules'][0]['features'][0]
-=======
               delete filteredObj[1]['features'];
             }
             else if (filter === 'features') {
               filteredObj[1] = bioDesigns[bigPart]['modules'][0]['features'][0];
->>>>>>> c6f5593c
             }
 
             //get bioDesign object
@@ -1023,11 +850,7 @@
             return reply(filteredArr);
           }
         }]
-<<<<<<< HEAD
-      })
-=======
       });
->>>>>>> c6f5593c
     }
   });
 
@@ -1521,10 +1344,7 @@
           var bioDesignId = request.params.id;
 
           Version.findNewest(bioDesignId, 'bioDesign', (err, results) => {
-<<<<<<< HEAD
-=======
-
->>>>>>> c6f5593c
+
             if (err) {
               return err;
             } else {
@@ -1538,11 +1358,7 @@
     handler: function (request, reply) {
 
       var versionResults = request.pre.checkVersion;
-<<<<<<< HEAD
-      var lastUpdatedId = versionResults[0]  //returns current id, if no newer version
-=======
       var lastUpdatedId = versionResults[0];  //returns current id, if no newer version
->>>>>>> c6f5593c
 
       BioDesign.getBioDesignIds(lastUpdatedId, null, null, (err, bioDesign) => {
 
