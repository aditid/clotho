--- conflicted
+++ resolved
@@ -14,38 +14,7 @@
                 <input class="button is-primary" id="login" type="submit" value="Login">
                 <a class="button is-primary is-outlined" type="button" href="/forgot">Forgot Password</a>
             </form>
-<<<<<<< HEAD
-            <script>
-                $('#login').on('submit', function (e) {
-                    e.preventDefault();
-
-                    // Store the input values in an object variable
-                    var values = {};
-                    $.each($('#login').serializeArray(), function (i, field) {
-                        values[field.name] = field.value;
-                    });
-                    values.application = 'Clotho Web'; // add application name
-                    // If the user exists, redirect to home page, if not show an alert
-                    $.post('/api/login', values, function (data) {
-                      location.reload();
-                    }).fail(function (data) {
-                        var message = data.responseJSON.message;
-                        failureAlert(message);
-                    });
-                });
-
-                $('#resetpw').click(function (e) {
-                    e.preventDefault();
-                    window.location.replace('/passwordreset');
-                });
-
-                function failureAlert(message) {
-                    $('#alert').text(message).removeClass('is-success').addClass('is-danger').css({opacity: 0, visibility: "visible"}).animate({opacity: 1}, 400);
-                }
-            </script>
-=======
             <script type="text/javascript" src="../public/mini-js/login.min.js"></script>
->>>>>>> f9726efe
         </div>
     </div>
 </section>