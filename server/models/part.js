'use strict';

const Joi = require('joi');
const MongoModels = require('mongo-models');
const Sequence = require('./sequence');

class Part extends MongoModels {

  static create(name, description, userId, displayId, bioDesignId, callback) {

    const document = {
      name: name,
      description: description,
      userId: userId,
      displayId: displayId,
      bioDesignId: bioDesignId
    };

    this.insertOne(document, (err, docs) => {

      if (err) {
        return callback(err);
      }

      callback(null, docs[0]);
    });
  }

  // helper method for strings query
  static getParts(partIds, options, callback) {

    for (var i = 0; i < partIds.length; ++i) {
      partIds[i] = new MongoModels.ObjectID(partIds[i]);
    }

    var query = {_id: {$in: partIds}};

    for (var attrname in options) {
      query[attrname] = options[attrname];
    }

    this.find(query, (err, partIds) => {

      if (err) {
        return callback(err);
      }
      callback(null, partIds);
    });
  }


  // get biodesignId from partId
<<<<<<< HEAD
  static getByParts(partIds, options, callback) {
=======
  static getByParts(partIds, callback) {
>>>>>>> c6f5593c

    for (var i = 0; i < partIds.length; ++i) {
      partIds[i] = new MongoModels.ObjectID(partIds[i]);
    }

<<<<<<< HEAD
    var query = {_id: {$in: partIds}};

    for (var attrname in options) {
      query[attrname] = options[attrname];
    }
=======
    const query = {_id: {$in: partIds}};
>>>>>>> c6f5593c

    this.find(query, (err, partIds) => {

      if (err) {
        return callback(err);
      }
      return this.getBioDesignIdsbyPart(partIds, callback);

    });
  }

  static getBioDesignIdsbyPart(parts, callback) {

    var bioDesignIds = [];

    if (parts.length > 0) {

      for (var i = 0; i < parts.length; ++i) {
<<<<<<< HEAD
        bioDesignIds.push(parts[i]['bioDesignId'])
      }
    }
    callback(null, bioDesignIds)
=======
        bioDesignIds.push(parts[i]['bioDesignId']);
      }
    }
    callback(null, bioDesignIds);
>>>>>>> c6f5593c
  }



  static findByBioDesignId(bioDesignId, isDevice, callback) {

    if (bioDesignId == null) {
      bioDesignId = {};
    }

    var query = [];
    var partIds = [];

    // When passing in multiple biodesigns.
    if (typeof bioDesignId !== 'string') {

      if (bioDesignId.length > 0) {

        var allPromises = [];
        for (var i = 0; i < bioDesignId.length; ++i) {

          query.push({bioDesignId: bioDesignId[i]});

          var promise = new Promise((resolve, reject) => {

            // Find subparts.
            this.find(query[i], (err, part) => {

              if (err) {
                return callback(err);
              }
              partIds.push({'_id': part[0]['_id'].toString()});
              resolve(partIds);
            });
          });
          allPromises.push(promise);
        }
        Promise.all(allPromises).then((resolve, reject) => {

          this.getChildren(0, partIds, isDevice, callback);
        });
      }

      // When passing in only one biodesign.
    } else if (bioDesignId !== undefined && bioDesignId !== null) {
      query[0] = {bioDesignId: bioDesignId};

      this.find(query[0], (err, parts) => {

        if (err) {
          return callback(err);
        }
        return this.getChild(0, parts, isDevice, callback);
      });
    }
  }

  //return only part
  static findByBioDesignIdOnly(i, bioDesignId, callback) {

    var query = [];

    if (bioDesignId !== undefined && bioDesignId !== null) {
      query[0] = {bioDesignId: bioDesignId};

      this.find(query[0], (err, parts) => {

        if (err) {
          return callback(err);
        }

        callback(null, [i, parts]);
      });
    }
  }

  // Get sequence and assemblies under the subpart.
  static getChild(index, parts, isDevice, callback) {

    //get Assembly
    this.getAssembly(index, parts, (err, partWithSeq) => {

      if (err) {
        return callback(err);
      }
      if (partWithSeq !== undefined) { //if there is an assembly
        // Get Sequence
        return this.getSequence(index, partWithSeq, callback);
      }
      else { //if there is no assembly
        return this.getSequence(index, parts, callback);
      }
    });
  }


  // Get sequence and assemblies under the subpart.
  static getChildren(index, parts, isDevice, callback) {

    if (parts !== undefined && index === parts.length) {
      return callback(null, parts);
    }

    // Get Sequence
    this.getSequence(index, parts, (err, partsWithSeq) => {

      if (err) {
        return callback(err);
      }

      // Then get assembly if needed.
      if (isDevice && partsWithSeq[index] !== undefined) {

        this.getAssembly(index, partsWithSeq, (err, partsWithAssembly) => {

          if (err) {
            return callback(err);
          }
          // this.getChildren(index + 1, partsWithAssembly, isDevice, callback);

        });
      } else {

        // Get assembly/sequence for next subpart.
        this.getChildren(index + 1, partsWithSeq, isDevice, callback);
      }
    });
  }

  //most likely one sequence only, may have to review this function
  static getSequence(index, parts, callback) {

    if (index == parts.length) {
      return callback(null, parts);
    }

    Sequence.findByPartId(parts[index]['_id'].toString(), (err, sequences) => {

      if (err) {
        return callback(err, null);
      }

      if (sequences.length != 0) {
        parts[index].sequences = sequences;
      }

      return this.getSequence(index + 1, parts, callback);
    });
  }

  // Given master subparts, find assembly.
  static getAssembly(index, parts, callback) {

    if (index == parts.length) {
      return callback(null, parts);
    }

    const Assembly = require('./assembly');

    Assembly.findByPartIdOnly(parts[index]['_id'].toString(), (err, assemblies) => {
      //use the function 'findByPartId' to get full subBioDesigns under assembly as well,
      // full subBioDesigns already called under subBioDesigns

      if (err) {
        return callback(err, null);
      }

      if (assemblies.length != 0) {
        parts[index].assemblies = assemblies;
      }

      return this.getAssembly(index + 1, parts, callback);
    });
  }

  // Given assemblyId, retrieve subparts under it.
  static findByAssemblyId(assemblyId, callback) {

    const query = {assemblyId: assemblyId};
    this.find(query, (err, subparts) => {

      if (err) {
        return callback(err);
      }


      this.getChildren(0, subparts, false, callback);

      // for (var i = 0; i < subparts.length; i++) {
      //   var promise = new Promise((resolve, reject) => {
      //     this.getChildren(0, subparts, false, (err, results) => {
      //       if (err) {
      //         reject(err);
      //       } else {
      //         resolve(results);
      //       }
      //     });
      //   });
      //   allPromises.push(promise);
      // }
      //
      // Promise.all(allPromises).then((resolve, reject) => {
      //   if (!reject) {
      //     return callback(null, resolve);
      //   } else {
      //     return callback(reject);
      //   }
      // });

    });
  }

  static delete(document, callback) {

    document.toDelete = true;
    this.findByIdAndUpdate(document._id.toString(), document, callback);
  }

  static undelete(document, callback) {

    delete document.toDelete;
    this.findByIdAndUpdate(document._id.toString(), document, callback);
  }

}


Part.collection = 'parts';

Part.schema = Joi.object().keys({
  _id: Joi.object(),
  name: Joi.string().required(),
  description: Joi.string(),
  userId: Joi.string().required(),
  displayId: Joi.string().optional(),
  bioDesignId: Joi.string(),
  sequenceId: Joi.string(),
  assemblyId: Joi.string()
});

Part.indexes = [
  {key: {userId: 1}}
];

module.exports = Part;<|MERGE_RESOLUTION|>--- conflicted
+++ resolved
@@ -50,25 +50,17 @@
 
 
   // get biodesignId from partId
-<<<<<<< HEAD
   static getByParts(partIds, options, callback) {
-=======
-  static getByParts(partIds, callback) {
->>>>>>> c6f5593c
 
     for (var i = 0; i < partIds.length; ++i) {
       partIds[i] = new MongoModels.ObjectID(partIds[i]);
     }
 
-<<<<<<< HEAD
     var query = {_id: {$in: partIds}};
 
     for (var attrname in options) {
       query[attrname] = options[attrname];
     }
-=======
-    const query = {_id: {$in: partIds}};
->>>>>>> c6f5593c
 
     this.find(query, (err, partIds) => {
 
@@ -87,17 +79,10 @@
     if (parts.length > 0) {
 
       for (var i = 0; i < parts.length; ++i) {
-<<<<<<< HEAD
-        bioDesignIds.push(parts[i]['bioDesignId'])
-      }
-    }
-    callback(null, bioDesignIds)
-=======
         bioDesignIds.push(parts[i]['bioDesignId']);
       }
     }
     callback(null, bioDesignIds);
->>>>>>> c6f5593c
   }
 
 
