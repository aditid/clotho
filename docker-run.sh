#!/bin/bash
# set enviormebt variables
export NODE_ENV=production
export MONGODB_URI=mongodb://mongo:27017/clotho

# wait to see if mongo is still starting up
while ! nc -z mongo 27017; do sleep 3; echo "waiting for mongo to start"; done
<<<<<<< HEAD

npm run setup
npm start
=======
npm run setup
pm2 start server.js --no-daemon
>>>>>>> 3cc629e3
<|MERGE_RESOLUTION|>--- conflicted
+++ resolved
@@ -5,11 +5,5 @@
 
 # wait to see if mongo is still starting up
 while ! nc -z mongo 27017; do sleep 3; echo "waiting for mongo to start"; done
-<<<<<<< HEAD
-
 npm run setup
-npm start
-=======
-npm run setup
-pm2 start server.js --no-daemon
->>>>>>> 3cc629e3
+pm2 start server.js --no-daemon